lockfileVersion: '9.0'

settings:
  autoInstallPeers: true
  excludeLinksFromLockfile: false

importers:

  .:
    dependencies:
      '@noble/secp256k1':
        specifier: ^2.2.3
        version: 2.2.3
      '@peeramid-labs/eds':
        specifier: ^2.3.2
        version: 2.3.2(@swc/core@1.10.18)(hardhat@2.22.17(ts-node@10.9.2(@swc/core@1.10.18)(@types/node@20.17.12)(typescript@5.8.2))(typescript@5.8.2))
      '@peeramid-labs/multipass':
        specifier: ^0.3.3
        version: 0.3.3(@swc/core@1.10.18)(hardhat@2.22.17(ts-node@10.9.2(@swc/core@1.10.18)(@types/node@20.17.12)(typescript@5.8.2))(typescript@5.8.2))
      '@solarity/zkit':
        specifier: '=0.3.2'
        version: 0.3.2
      chalk:
        specifier: ^4.1.2
        version: 4.1.2
      circomlibjs:
        specifier: ^0.1.7
        version: 0.1.7
      commander:
        specifier: ^13.0.0
        version: 13.0.0
      crypto-js:
        specifier: ^4.2.0
        version: 4.2.0
      graphql:
        specifier: ^16.10.0
        version: 16.10.0
      graphql-request:
        specifier: ^7.1.2
        version: 7.1.2(graphql@16.10.0)
      inquirer:
        specifier: ^12.3.0
        version: 12.3.0(@types/node@20.17.12)
      lodash:
        specifier: ^4.17.21
        version: 4.17.21
      ora:
        specifier: ^5.4.1
        version: 5.4.1
      rankify-contracts:
<<<<<<< HEAD
        specifier: ^0.14.0
        version: 0.14.0(@swc/core@1.10.18)(hardhat@2.22.17(ts-node@10.9.2(@swc/core@1.10.18)(@types/node@20.17.12)(typescript@5.8.2))(typescript@5.8.2))
=======
        specifier: ^0.14.2
        version: 0.14.2(@swc/core@1.10.18)(hardhat@2.22.17(ts-node@10.9.2(@swc/core@1.10.18)(@types/node@20.17.12)(typescript@5.8.2))(typescript@5.8.2))
>>>>>>> a876187f
      viem:
        specifier: ^2.22.8
        version: 2.23.12(typescript@5.8.2)(zod@3.23.8)
    devDependencies:
      '@changesets/changelog-github':
        specifier: ^0.4.8
        version: 0.4.8
      '@changesets/cli':
        specifier: ^2.26.2
        version: 2.27.11
      '@eslint/js':
        specifier: ^8.56.0
        version: 8.57.1
      '@jest/globals':
        specifier: ^29.7.0
        version: 29.7.0
      '@swc/core':
        specifier: ^1.10.16
        version: 1.10.18
      '@swc/jest':
        specifier: ^0.2.37
        version: 0.2.37(@swc/core@1.10.18)
      '@types/circomlibjs':
        specifier: ^0.1.6
        version: 0.1.6
      '@types/crypto-js':
        specifier: ^4.1.3
        version: 4.2.2
      '@types/jest':
        specifier: ^29.5.11
        version: 29.5.14
      '@types/node':
        specifier: ^20.10.5
        version: 20.17.12
      '@typescript-eslint/eslint-plugin':
        specifier: ^8.18.0
        version: 8.19.1(@typescript-eslint/parser@8.19.1(eslint@8.57.1)(typescript@5.8.2))(eslint@8.57.1)(typescript@5.8.2)
      '@typescript-eslint/parser':
        specifier: ^8.18.0
        version: 8.19.1(eslint@8.57.1)(typescript@5.8.2)
      eslint:
        specifier: ^8.56.0
        version: 8.57.1
      eslint-config-prettier:
        specifier: ^9.1.0
        version: 9.1.0(eslint@8.57.1)
      eslint-plugin-jest:
        specifier: ^28.10.0
        version: 28.10.0(@typescript-eslint/eslint-plugin@8.19.1(@typescript-eslint/parser@8.19.1(eslint@8.57.1)(typescript@5.8.2))(eslint@8.57.1)(typescript@5.8.2))(eslint@8.57.1)(jest@29.7.0(@types/node@20.17.12)(ts-node@10.9.2(@swc/core@1.10.18)(@types/node@20.17.12)(typescript@5.8.2)))(typescript@5.8.2)
      globals:
        specifier: ^15.14.0
        version: 15.14.0
      jest:
        specifier: ^29.7.0
        version: 29.7.0(@types/node@20.17.12)(ts-node@10.9.2(@swc/core@1.10.18)(@types/node@20.17.12)(typescript@5.8.2))
      jest-ts-webcompat-resolver:
        specifier: ^1.0.0
        version: 1.0.0(jest-resolve@29.7.0)
      prettier:
        specifier: ^3.3.3
        version: 3.4.2
      ts-node:
        specifier: ^10.9.2
        version: 10.9.2(@swc/core@1.10.18)(@types/node@20.17.12)(typescript@5.8.2)
      tsx:
        specifier: ^4.19.2
        version: 4.19.2
      typedoc:
        specifier: ^0.25.7
        version: 0.25.13(typescript@5.8.2)
      typedoc-plugin-markdown:
        specifier: ^3.17.1
        version: 3.17.1(typedoc@0.25.13(typescript@5.8.2))
      typedoc-theme-hierarchy:
        specifier: ^5.0.4
        version: 5.0.4(typedoc@0.25.13(typescript@5.8.2))
      typescript:
        specifier: ^5.7.2
        version: 5.8.2

packages:

  '@adraffy/ens-normalize@1.11.0':
    resolution: {integrity: sha512-/3DDPKHqqIqxUULp8yP4zODUY1i+2xvVWsv8A79xGWdCAG+8sb0hRh0Rk2QyOJUnnbyPUAZYcpBuRe3nS2OIUg==}

  '@ampproject/remapping@2.3.0':
    resolution: {integrity: sha512-30iZtAPgz+LTIYoeivqYo853f02jBYSd5uGnGpkFV0M3xOt9aN73erkgYAmZU43x4VfqcnLxW9Kpg3R5LC4YYw==}
    engines: {node: '>=6.0.0'}

  '@babel/code-frame@7.26.2':
    resolution: {integrity: sha512-RJlIHRueQgwWitWgF8OdFYGZX328Ax5BCemNGlqHfplnRT9ESi8JkFlvaVYbS+UubVY6dpv87Fs2u5M29iNFVQ==}
    engines: {node: '>=6.9.0'}

  '@babel/compat-data@7.26.3':
    resolution: {integrity: sha512-nHIxvKPniQXpmQLb0vhY3VaFb3S0YrTAwpOWJZh1wn3oJPjJk9Asva204PsBdmAE8vpzfHudT8DB0scYvy9q0g==}
    engines: {node: '>=6.9.0'}

  '@babel/core@7.26.0':
    resolution: {integrity: sha512-i1SLeK+DzNnQ3LL/CswPCa/E5u4lh1k6IAEphON8F+cXt0t9euTshDru0q7/IqMa1PMPz5RnHuHscF8/ZJsStg==}
    engines: {node: '>=6.9.0'}

  '@babel/generator@7.26.3':
    resolution: {integrity: sha512-6FF/urZvD0sTeO7k6/B15pMLC4CHUv1426lzr3N01aHJTl046uCAh9LXW/fzeXXjPNCJ6iABW5XaWOsIZB93aQ==}
    engines: {node: '>=6.9.0'}

  '@babel/helper-compilation-targets@7.25.9':
    resolution: {integrity: sha512-j9Db8Suy6yV/VHa4qzrj9yZfZxhLWQdVnRlXxmKLYlhWUVB1sB2G5sxuWYXk/whHD9iW76PmNzxZ4UCnTQTVEQ==}
    engines: {node: '>=6.9.0'}

  '@babel/helper-module-imports@7.25.9':
    resolution: {integrity: sha512-tnUA4RsrmflIM6W6RFTLFSXITtl0wKjgpnLgXyowocVPrbYrLUXSBXDgTs8BlbmIzIdlBySRQjINYs2BAkiLtw==}
    engines: {node: '>=6.9.0'}

  '@babel/helper-module-transforms@7.26.0':
    resolution: {integrity: sha512-xO+xu6B5K2czEnQye6BHA7DolFFmS3LB7stHZFaOLb1pAwO1HWLS8fXA+eh0A2yIvltPVmx3eNNDBJA2SLHXFw==}
    engines: {node: '>=6.9.0'}
    peerDependencies:
      '@babel/core': ^7.0.0

  '@babel/helper-plugin-utils@7.25.9':
    resolution: {integrity: sha512-kSMlyUVdWe25rEsRGviIgOWnoT/nfABVWlqt9N19/dIPWViAOW2s9wznP5tURbs/IDuNk4gPy3YdYRgH3uxhBw==}
    engines: {node: '>=6.9.0'}

  '@babel/helper-string-parser@7.25.9':
    resolution: {integrity: sha512-4A/SCr/2KLd5jrtOMFzaKjVtAei3+2r/NChoBNoZ3EyP/+GlhoaEGoWOZUmFmoITP7zOJyHIMm+DYRd8o3PvHA==}
    engines: {node: '>=6.9.0'}

  '@babel/helper-validator-identifier@7.25.9':
    resolution: {integrity: sha512-Ed61U6XJc3CVRfkERJWDz4dJwKe7iLmmJsbOGu9wSloNSFttHV0I8g6UAgb7qnK5ly5bGLPd4oXZlxCdANBOWQ==}
    engines: {node: '>=6.9.0'}

  '@babel/helper-validator-option@7.25.9':
    resolution: {integrity: sha512-e/zv1co8pp55dNdEcCynfj9X7nyUKUXoUEwfXqaZt0omVOmDe9oOTdKStH4GmAw6zxMFs50ZayuMfHDKlO7Tfw==}
    engines: {node: '>=6.9.0'}

  '@babel/helpers@7.26.0':
    resolution: {integrity: sha512-tbhNuIxNcVb21pInl3ZSjksLCvgdZy9KwJ8brv993QtIVKJBBkYXz4q4ZbAv31GdnC+R90np23L5FbEBlthAEw==}
    engines: {node: '>=6.9.0'}

  '@babel/parser@7.26.3':
    resolution: {integrity: sha512-WJ/CvmY8Mea8iDXo6a7RK2wbmJITT5fN3BEkRuFlxVyNx8jOKIIhmC4fSkTcPcf8JyavbBwIe6OpiCOBXt/IcA==}
    engines: {node: '>=6.0.0'}
    hasBin: true

  '@babel/plugin-syntax-async-generators@7.8.4':
    resolution: {integrity: sha512-tycmZxkGfZaxhMRbXlPXuVFpdWlXpir2W4AMhSJgRKzk/eDlIXOhb2LHWoLpDF7TEHylV5zNhykX6KAgHJmTNw==}
    peerDependencies:
      '@babel/core': ^7.0.0-0

  '@babel/plugin-syntax-bigint@7.8.3':
    resolution: {integrity: sha512-wnTnFlG+YxQm3vDxpGE57Pj0srRU4sHE/mDkt1qv2YJJSeUAec2ma4WLUnUPeKjyrfntVwe/N6dCXpU+zL3Npg==}
    peerDependencies:
      '@babel/core': ^7.0.0-0

  '@babel/plugin-syntax-class-properties@7.12.13':
    resolution: {integrity: sha512-fm4idjKla0YahUNgFNLCB0qySdsoPiZP3iQE3rky0mBUtMZ23yDJ9SJdg6dXTSDnulOVqiF3Hgr9nbXvXTQZYA==}
    peerDependencies:
      '@babel/core': ^7.0.0-0

  '@babel/plugin-syntax-class-static-block@7.14.5':
    resolution: {integrity: sha512-b+YyPmr6ldyNnM6sqYeMWE+bgJcJpO6yS4QD7ymxgH34GBPNDM/THBh8iunyvKIZztiwLH4CJZ0RxTk9emgpjw==}
    engines: {node: '>=6.9.0'}
    peerDependencies:
      '@babel/core': ^7.0.0-0

  '@babel/plugin-syntax-import-attributes@7.26.0':
    resolution: {integrity: sha512-e2dttdsJ1ZTpi3B9UYGLw41hifAubg19AtCu/2I/F1QNVclOBr1dYpTdmdyZ84Xiz43BS/tCUkMAZNLv12Pi+A==}
    engines: {node: '>=6.9.0'}
    peerDependencies:
      '@babel/core': ^7.0.0-0

  '@babel/plugin-syntax-import-meta@7.10.4':
    resolution: {integrity: sha512-Yqfm+XDx0+Prh3VSeEQCPU81yC+JWZ2pDPFSS4ZdpfZhp4MkFMaDC1UqseovEKwSUpnIL7+vK+Clp7bfh0iD7g==}
    peerDependencies:
      '@babel/core': ^7.0.0-0

  '@babel/plugin-syntax-json-strings@7.8.3':
    resolution: {integrity: sha512-lY6kdGpWHvjoe2vk4WrAapEuBR69EMxZl+RoGRhrFGNYVK8mOPAW8VfbT/ZgrFbXlDNiiaxQnAtgVCZ6jv30EA==}
    peerDependencies:
      '@babel/core': ^7.0.0-0

  '@babel/plugin-syntax-jsx@7.25.9':
    resolution: {integrity: sha512-ld6oezHQMZsZfp6pWtbjaNDF2tiiCYYDqQszHt5VV437lewP9aSi2Of99CK0D0XB21k7FLgnLcmQKyKzynfeAA==}
    engines: {node: '>=6.9.0'}
    peerDependencies:
      '@babel/core': ^7.0.0-0

  '@babel/plugin-syntax-logical-assignment-operators@7.10.4':
    resolution: {integrity: sha512-d8waShlpFDinQ5MtvGU9xDAOzKH47+FFoney2baFIoMr952hKOLp1HR7VszoZvOsV/4+RRszNY7D17ba0te0ig==}
    peerDependencies:
      '@babel/core': ^7.0.0-0

  '@babel/plugin-syntax-nullish-coalescing-operator@7.8.3':
    resolution: {integrity: sha512-aSff4zPII1u2QD7y+F8oDsz19ew4IGEJg9SVW+bqwpwtfFleiQDMdzA/R+UlWDzfnHFCxxleFT0PMIrR36XLNQ==}
    peerDependencies:
      '@babel/core': ^7.0.0-0

  '@babel/plugin-syntax-numeric-separator@7.10.4':
    resolution: {integrity: sha512-9H6YdfkcK/uOnY/K7/aA2xpzaAgkQn37yzWUMRK7OaPOqOpGS1+n0H5hxT9AUw9EsSjPW8SVyMJwYRtWs3X3ug==}
    peerDependencies:
      '@babel/core': ^7.0.0-0

  '@babel/plugin-syntax-object-rest-spread@7.8.3':
    resolution: {integrity: sha512-XoqMijGZb9y3y2XskN+P1wUGiVwWZ5JmoDRwx5+3GmEplNyVM2s2Dg8ILFQm8rWM48orGy5YpI5Bl8U1y7ydlA==}
    peerDependencies:
      '@babel/core': ^7.0.0-0

  '@babel/plugin-syntax-optional-catch-binding@7.8.3':
    resolution: {integrity: sha512-6VPD0Pc1lpTqw0aKoeRTMiB+kWhAoT24PA+ksWSBrFtl5SIRVpZlwN3NNPQjehA2E/91FV3RjLWoVTglWcSV3Q==}
    peerDependencies:
      '@babel/core': ^7.0.0-0

  '@babel/plugin-syntax-optional-chaining@7.8.3':
    resolution: {integrity: sha512-KoK9ErH1MBlCPxV0VANkXW2/dw4vlbGDrFgz8bmUsBGYkFRcbRwMh6cIJubdPrkxRwuGdtCk0v/wPTKbQgBjkg==}
    peerDependencies:
      '@babel/core': ^7.0.0-0

  '@babel/plugin-syntax-private-property-in-object@7.14.5':
    resolution: {integrity: sha512-0wVnp9dxJ72ZUJDV27ZfbSj6iHLoytYZmh3rFcxNnvsJF3ktkzLDZPy/mA17HGsaQT3/DQsWYX1f1QGWkCoVUg==}
    engines: {node: '>=6.9.0'}
    peerDependencies:
      '@babel/core': ^7.0.0-0

  '@babel/plugin-syntax-top-level-await@7.14.5':
    resolution: {integrity: sha512-hx++upLv5U1rgYfwe1xBQUhRmU41NEvpUvrp8jkrSCdvGSnM5/qdRMtylJ6PG5OFkBaHkbTAKTnd3/YyESRHFw==}
    engines: {node: '>=6.9.0'}
    peerDependencies:
      '@babel/core': ^7.0.0-0

  '@babel/plugin-syntax-typescript@7.25.9':
    resolution: {integrity: sha512-hjMgRy5hb8uJJjUcdWunWVcoi9bGpJp8p5Ol1229PoN6aytsLwNMgmdftO23wnCLMfVmTwZDWMPNq/D1SY60JQ==}
    engines: {node: '>=6.9.0'}
    peerDependencies:
      '@babel/core': ^7.0.0-0

  '@babel/runtime@7.26.0':
    resolution: {integrity: sha512-FDSOghenHTiToteC/QRlv2q3DhPZ/oOXTBoirfWNx1Cx3TMVcGWQtMMmQcSvb/JjpNeGzx8Pq/b4fKEJuWm1sw==}
    engines: {node: '>=6.9.0'}

  '@babel/template@7.25.9':
    resolution: {integrity: sha512-9DGttpmPvIxBb/2uwpVo3dqJ+O6RooAFOS+lB+xDqoE2PVCE8nfoHMdZLpfCQRLwvohzXISPZcgxt80xLfsuwg==}
    engines: {node: '>=6.9.0'}

  '@babel/traverse@7.26.4':
    resolution: {integrity: sha512-fH+b7Y4p3yqvApJALCPJcwb0/XaOSgtK4pzV6WVjPR5GLFQBRI7pfoX2V2iM48NXvX07NUxxm1Vw98YjqTcU5w==}
    engines: {node: '>=6.9.0'}

  '@babel/types@7.26.3':
    resolution: {integrity: sha512-vN5p+1kl59GVKMvTHt55NzzmYVxprfJD+ql7U9NFIfKCBkYE55LYtS+WtPlaYOyzydrKI8Nezd+aZextrd+FMA==}
    engines: {node: '>=6.9.0'}

  '@bcoe/v8-coverage@0.2.3':
    resolution: {integrity: sha512-0hYQ8SB4Db5zvZB4axdMHGwEaQjkZzFjQiN9LVYvIFB2nSUHW9tYpxWriPrWDASIxiaXax83REcLxuSdnGPZtw==}

  '@changesets/apply-release-plan@7.0.7':
    resolution: {integrity: sha512-qnPOcmmmnD0MfMg9DjU1/onORFyRpDXkMMl2IJg9mECY6RnxL3wN0TCCc92b2sXt1jt8DgjAUUsZYGUGTdYIXA==}

  '@changesets/assemble-release-plan@6.0.5':
    resolution: {integrity: sha512-IgvBWLNKZd6k4t72MBTBK3nkygi0j3t3zdC1zrfusYo0KpdsvnDjrMM9vPnTCLCMlfNs55jRL4gIMybxa64FCQ==}

  '@changesets/changelog-git@0.2.0':
    resolution: {integrity: sha512-bHOx97iFI4OClIT35Lok3sJAwM31VbUM++gnMBV16fdbtBhgYu4dxsphBF/0AZZsyAHMrnM0yFcj5gZM1py6uQ==}

  '@changesets/changelog-github@0.4.8':
    resolution: {integrity: sha512-jR1DHibkMAb5v/8ym77E4AMNWZKB5NPzw5a5Wtqm1JepAuIF+hrKp2u04NKM14oBZhHglkCfrla9uq8ORnK/dw==}

  '@changesets/cli@2.27.11':
    resolution: {integrity: sha512-1QislpE+nvJgSZZo9+Lj3Lno5pKBgN46dAV8IVxKJy9wX8AOrs9nn5pYVZuDpoxWJJCALmbfOsHkyxujgetQSg==}
    hasBin: true

  '@changesets/config@3.0.5':
    resolution: {integrity: sha512-QyXLSSd10GquX7hY0Mt4yQFMEeqnO5z/XLpbIr4PAkNNoQNKwDyiSrx4yd749WddusH1v3OSiA0NRAYmH/APpQ==}

  '@changesets/errors@0.2.0':
    resolution: {integrity: sha512-6BLOQUscTpZeGljvyQXlWOItQyU71kCdGz7Pi8H8zdw6BI0g3m43iL4xKUVPWtG+qrrL9DTjpdn8eYuCQSRpow==}

  '@changesets/get-dependents-graph@2.1.2':
    resolution: {integrity: sha512-sgcHRkiBY9i4zWYBwlVyAjEM9sAzs4wYVwJUdnbDLnVG3QwAaia1Mk5P8M7kraTOZN+vBET7n8KyB0YXCbFRLQ==}

  '@changesets/get-github-info@0.5.2':
    resolution: {integrity: sha512-JppheLu7S114aEs157fOZDjFqUDpm7eHdq5E8SSR0gUBTEK0cNSHsrSR5a66xs0z3RWuo46QvA3vawp8BxDHvg==}

  '@changesets/get-release-plan@4.0.6':
    resolution: {integrity: sha512-FHRwBkY7Eili04Y5YMOZb0ezQzKikTka4wL753vfUA5COSebt7KThqiuCN9BewE4/qFGgF/5t3AuzXx1/UAY4w==}

  '@changesets/get-version-range-type@0.4.0':
    resolution: {integrity: sha512-hwawtob9DryoGTpixy1D3ZXbGgJu1Rhr+ySH2PvTLHvkZuQ7sRT4oQwMh0hbqZH1weAooedEjRsbrWcGLCeyVQ==}

  '@changesets/git@3.0.2':
    resolution: {integrity: sha512-r1/Kju9Y8OxRRdvna+nxpQIsMsRQn9dhhAZt94FLDeu0Hij2hnOozW8iqnHBgvu+KdnJppCveQwK4odwfw/aWQ==}

  '@changesets/logger@0.1.1':
    resolution: {integrity: sha512-OQtR36ZlnuTxKqoW4Sv6x5YIhOmClRd5pWsjZsddYxpWs517R0HkyiefQPIytCVh4ZcC5x9XaG8KTdd5iRQUfg==}

  '@changesets/parse@0.4.0':
    resolution: {integrity: sha512-TS/9KG2CdGXS27S+QxbZXgr8uPsP4yNJYb4BC2/NeFUj80Rni3TeD2qwWmabymxmrLo7JEsytXH1FbpKTbvivw==}

  '@changesets/pre@2.0.1':
    resolution: {integrity: sha512-vvBJ/If4jKM4tPz9JdY2kGOgWmCowUYOi5Ycv8dyLnEE8FgpYYUo1mgJZxcdtGGP3aG8rAQulGLyyXGSLkIMTQ==}

  '@changesets/read@0.6.2':
    resolution: {integrity: sha512-wjfQpJvryY3zD61p8jR87mJdyx2FIhEcdXhKUqkja87toMrP/3jtg/Yg29upN+N4Ckf525/uvV7a4tzBlpk6gg==}

  '@changesets/should-skip-package@0.1.1':
    resolution: {integrity: sha512-H9LjLbF6mMHLtJIc/eHR9Na+MifJ3VxtgP/Y+XLn4BF7tDTEN1HNYtH6QMcjP1uxp9sjaFYmW8xqloaCi/ckTg==}

  '@changesets/types@4.1.0':
    resolution: {integrity: sha512-LDQvVDv5Kb50ny2s25Fhm3d9QSZimsoUGBsUioj6MC3qbMUCuC8GPIvk/M6IvXx3lYhAs0lwWUQLb+VIEUCECw==}

  '@changesets/types@5.2.1':
    resolution: {integrity: sha512-myLfHbVOqaq9UtUKqR/nZA/OY7xFjQMdfgfqeZIBK4d0hA6pgxArvdv8M+6NUzzBsjWLOtvApv8YHr4qM+Kpfg==}

  '@changesets/types@6.0.0':
    resolution: {integrity: sha512-b1UkfNulgKoWfqyHtzKS5fOZYSJO+77adgL7DLRDr+/7jhChN+QcHnbjiQVOz/U+Ts3PGNySq7diAItzDgugfQ==}

  '@changesets/write@0.3.2':
    resolution: {integrity: sha512-kDxDrPNpUgsjDbWBvUo27PzKX4gqeKOlhibaOXDJA6kuBisGqNHv/HwGJrAu8U/dSf8ZEFIeHIPtvSlZI1kULw==}

  '@colors/colors@1.5.0':
    resolution: {integrity: sha512-ooWCrlZP11i8GImSjTHYHLkvFDP48nS4+204nGb1RiX/WXYHmJA2III9/e2DWVabCESdW7hBAEzHRqUn9OUVvQ==}
    engines: {node: '>=0.1.90'}

  '@cspotcode/source-map-support@0.8.1':
    resolution: {integrity: sha512-IchNf6dN4tHoMFIn/7OE8LWZ19Y6q/67Bmf6vnGREv8RSbBVb9LPJxEcnwrcwX6ixSvaiGoomAUvu4YSxXrVgw==}
    engines: {node: '>=12'}

  '@distributedlab/circom-parser@0.2.6':
    resolution: {integrity: sha512-bAjcvZJ+sZMaTJtPh1RBZ3JlogCkZvywXPlSw44XzL8j6y3PbEEz9P0bz+RKx0QlsvO90T8f6Jnv0H9fpApM0A==}

  '@esbuild/aix-ppc64@0.23.1':
    resolution: {integrity: sha512-6VhYk1diRqrhBAqpJEdjASR/+WVRtfjpqKuNw11cLiaWpAT/Uu+nokB+UJnevzy/P9C/ty6AOe0dwueMrGh/iQ==}
    engines: {node: '>=18'}
    cpu: [ppc64]
    os: [aix]

  '@esbuild/android-arm64@0.23.1':
    resolution: {integrity: sha512-xw50ipykXcLstLeWH7WRdQuysJqejuAGPd30vd1i5zSyKK3WE+ijzHmLKxdiCMtH1pHz78rOg0BKSYOSB/2Khw==}
    engines: {node: '>=18'}
    cpu: [arm64]
    os: [android]

  '@esbuild/android-arm@0.23.1':
    resolution: {integrity: sha512-uz6/tEy2IFm9RYOyvKl88zdzZfwEfKZmnX9Cj1BHjeSGNuGLuMD1kR8y5bteYmwqKm1tj8m4cb/aKEorr6fHWQ==}
    engines: {node: '>=18'}
    cpu: [arm]
    os: [android]

  '@esbuild/android-x64@0.23.1':
    resolution: {integrity: sha512-nlN9B69St9BwUoB+jkyU090bru8L0NA3yFvAd7k8dNsVH8bi9a8cUAUSEcEEgTp2z3dbEDGJGfP6VUnkQnlReg==}
    engines: {node: '>=18'}
    cpu: [x64]
    os: [android]

  '@esbuild/darwin-arm64@0.23.1':
    resolution: {integrity: sha512-YsS2e3Wtgnw7Wq53XXBLcV6JhRsEq8hkfg91ESVadIrzr9wO6jJDMZnCQbHm1Guc5t/CdDiFSSfWP58FNuvT3Q==}
    engines: {node: '>=18'}
    cpu: [arm64]
    os: [darwin]

  '@esbuild/darwin-x64@0.23.1':
    resolution: {integrity: sha512-aClqdgTDVPSEGgoCS8QDG37Gu8yc9lTHNAQlsztQ6ENetKEO//b8y31MMu2ZaPbn4kVsIABzVLXYLhCGekGDqw==}
    engines: {node: '>=18'}
    cpu: [x64]
    os: [darwin]

  '@esbuild/freebsd-arm64@0.23.1':
    resolution: {integrity: sha512-h1k6yS8/pN/NHlMl5+v4XPfikhJulk4G+tKGFIOwURBSFzE8bixw1ebjluLOjfwtLqY0kewfjLSrO6tN2MgIhA==}
    engines: {node: '>=18'}
    cpu: [arm64]
    os: [freebsd]

  '@esbuild/freebsd-x64@0.23.1':
    resolution: {integrity: sha512-lK1eJeyk1ZX8UklqFd/3A60UuZ/6UVfGT2LuGo3Wp4/z7eRTRYY+0xOu2kpClP+vMTi9wKOfXi2vjUpO1Ro76g==}
    engines: {node: '>=18'}
    cpu: [x64]
    os: [freebsd]

  '@esbuild/linux-arm64@0.23.1':
    resolution: {integrity: sha512-/93bf2yxencYDnItMYV/v116zff6UyTjo4EtEQjUBeGiVpMmffDNUyD9UN2zV+V3LRV3/on4xdZ26NKzn6754g==}
    engines: {node: '>=18'}
    cpu: [arm64]
    os: [linux]

  '@esbuild/linux-arm@0.23.1':
    resolution: {integrity: sha512-CXXkzgn+dXAPs3WBwE+Kvnrf4WECwBdfjfeYHpMeVxWE0EceB6vhWGShs6wi0IYEqMSIzdOF1XjQ/Mkm5d7ZdQ==}
    engines: {node: '>=18'}
    cpu: [arm]
    os: [linux]

  '@esbuild/linux-ia32@0.23.1':
    resolution: {integrity: sha512-VTN4EuOHwXEkXzX5nTvVY4s7E/Krz7COC8xkftbbKRYAl96vPiUssGkeMELQMOnLOJ8k3BY1+ZY52tttZnHcXQ==}
    engines: {node: '>=18'}
    cpu: [ia32]
    os: [linux]

  '@esbuild/linux-loong64@0.23.1':
    resolution: {integrity: sha512-Vx09LzEoBa5zDnieH8LSMRToj7ir/Jeq0Gu6qJ/1GcBq9GkfoEAoXvLiW1U9J1qE/Y/Oyaq33w5p2ZWrNNHNEw==}
    engines: {node: '>=18'}
    cpu: [loong64]
    os: [linux]

  '@esbuild/linux-mips64el@0.23.1':
    resolution: {integrity: sha512-nrFzzMQ7W4WRLNUOU5dlWAqa6yVeI0P78WKGUo7lg2HShq/yx+UYkeNSE0SSfSure0SqgnsxPvmAUu/vu0E+3Q==}
    engines: {node: '>=18'}
    cpu: [mips64el]
    os: [linux]

  '@esbuild/linux-ppc64@0.23.1':
    resolution: {integrity: sha512-dKN8fgVqd0vUIjxuJI6P/9SSSe/mB9rvA98CSH2sJnlZ/OCZWO1DJvxj8jvKTfYUdGfcq2dDxoKaC6bHuTlgcw==}
    engines: {node: '>=18'}
    cpu: [ppc64]
    os: [linux]

  '@esbuild/linux-riscv64@0.23.1':
    resolution: {integrity: sha512-5AV4Pzp80fhHL83JM6LoA6pTQVWgB1HovMBsLQ9OZWLDqVY8MVobBXNSmAJi//Csh6tcY7e7Lny2Hg1tElMjIA==}
    engines: {node: '>=18'}
    cpu: [riscv64]
    os: [linux]

  '@esbuild/linux-s390x@0.23.1':
    resolution: {integrity: sha512-9ygs73tuFCe6f6m/Tb+9LtYxWR4c9yg7zjt2cYkjDbDpV/xVn+68cQxMXCjUpYwEkze2RcU/rMnfIXNRFmSoDw==}
    engines: {node: '>=18'}
    cpu: [s390x]
    os: [linux]

  '@esbuild/linux-x64@0.23.1':
    resolution: {integrity: sha512-EV6+ovTsEXCPAp58g2dD68LxoP/wK5pRvgy0J/HxPGB009omFPv3Yet0HiaqvrIrgPTBuC6wCH1LTOY91EO5hQ==}
    engines: {node: '>=18'}
    cpu: [x64]
    os: [linux]

  '@esbuild/netbsd-x64@0.23.1':
    resolution: {integrity: sha512-aevEkCNu7KlPRpYLjwmdcuNz6bDFiE7Z8XC4CPqExjTvrHugh28QzUXVOZtiYghciKUacNktqxdpymplil1beA==}
    engines: {node: '>=18'}
    cpu: [x64]
    os: [netbsd]

  '@esbuild/openbsd-arm64@0.23.1':
    resolution: {integrity: sha512-3x37szhLexNA4bXhLrCC/LImN/YtWis6WXr1VESlfVtVeoFJBRINPJ3f0a/6LV8zpikqoUg4hyXw0sFBt5Cr+Q==}
    engines: {node: '>=18'}
    cpu: [arm64]
    os: [openbsd]

  '@esbuild/openbsd-x64@0.23.1':
    resolution: {integrity: sha512-aY2gMmKmPhxfU+0EdnN+XNtGbjfQgwZj43k8G3fyrDM/UdZww6xrWxmDkuz2eCZchqVeABjV5BpildOrUbBTqA==}
    engines: {node: '>=18'}
    cpu: [x64]
    os: [openbsd]

  '@esbuild/sunos-x64@0.23.1':
    resolution: {integrity: sha512-RBRT2gqEl0IKQABT4XTj78tpk9v7ehp+mazn2HbUeZl1YMdaGAQqhapjGTCe7uw7y0frDi4gS0uHzhvpFuI1sA==}
    engines: {node: '>=18'}
    cpu: [x64]
    os: [sunos]

  '@esbuild/win32-arm64@0.23.1':
    resolution: {integrity: sha512-4O+gPR5rEBe2FpKOVyiJ7wNDPA8nGzDuJ6gN4okSA1gEOYZ67N8JPk58tkWtdtPeLz7lBnY6I5L3jdsr3S+A6A==}
    engines: {node: '>=18'}
    cpu: [arm64]
    os: [win32]

  '@esbuild/win32-ia32@0.23.1':
    resolution: {integrity: sha512-BcaL0Vn6QwCwre3Y717nVHZbAa4UBEigzFm6VdsVdT/MbZ38xoj1X9HPkZhbmaBGUD1W8vxAfffbDe8bA6AKnQ==}
    engines: {node: '>=18'}
    cpu: [ia32]
    os: [win32]

  '@esbuild/win32-x64@0.23.1':
    resolution: {integrity: sha512-BHpFFeslkWrXWyUPnbKm+xYYVYruCinGcftSBaa8zoF9hZO4BcSCFUvHVTtzpIY6YzUnYtuEhZ+C9iEXjxnasg==}
    engines: {node: '>=18'}
    cpu: [x64]
    os: [win32]

  '@eslint-community/eslint-utils@4.4.1':
    resolution: {integrity: sha512-s3O3waFUrMV8P/XaF/+ZTp1X9XBZW1a4B97ZnjQF2KYWaFD2A8KyFBsrsfSjEmjn3RGWAIuvlneuZm3CUK3jbA==}
    engines: {node: ^12.22.0 || ^14.17.0 || >=16.0.0}
    peerDependencies:
      eslint: ^6.0.0 || ^7.0.0 || >=8.0.0

  '@eslint-community/regexpp@4.12.1':
    resolution: {integrity: sha512-CCZCDJuduB9OUkFkY2IgppNZMi2lBQgD2qzwXkEia16cge2pijY/aXi96CJMquDMn3nJdlPV1A5KrJEXwfLNzQ==}
    engines: {node: ^12.0.0 || ^14.0.0 || >=16.0.0}

  '@eslint/eslintrc@2.1.4':
    resolution: {integrity: sha512-269Z39MS6wVJtsoUl10L60WdkhJVdPG24Q4eZTH3nnF6lpvSShEK3wQjDX9JRWAUPvPh7COouPpU9IrqaZFvtQ==}
    engines: {node: ^12.22.0 || ^14.17.0 || >=16.0.0}

  '@eslint/js@8.57.1':
    resolution: {integrity: sha512-d9zaMRSTIKDLhctzH12MtXvJKSSUhaHcjV+2Z+GK+EEY7XKpP5yR4x+N3TAcHTcu963nIr+TMcCb4DBCYX1z6Q==}
    engines: {node: ^12.22.0 || ^14.17.0 || >=16.0.0}

  '@ethersproject/abi@5.7.0':
    resolution: {integrity: sha512-351ktp42TiRcYB3H1OP8yajPeAQstMW/yCFokj/AthP9bLHzQFPlOrxOcwYEDkUAICmOHljvN4K39OMTMUa9RA==}

  '@ethersproject/abstract-provider@5.7.0':
    resolution: {integrity: sha512-R41c9UkchKCpAqStMYUpdunjo3pkEvZC3FAwZn5S5MGbXoMQOHIdHItezTETxAO5bevtMApSyEhn9+CHcDsWBw==}

  '@ethersproject/abstract-signer@5.7.0':
    resolution: {integrity: sha512-a16V8bq1/Cz+TGCkE2OPMTOUDLS3grCpdjoJCYNnVBbdYEMSgKrU0+B90s8b6H+ByYTBZN7a3g76jdIJi7UfKQ==}

  '@ethersproject/address@5.7.0':
    resolution: {integrity: sha512-9wYhYt7aghVGo758POM5nqcOMaE168Q6aRLJZwUmiqSrAungkG74gSSeKEIR7ukixesdRZGPgVqme6vmxs1fkA==}

  '@ethersproject/base64@5.7.0':
    resolution: {integrity: sha512-Dr8tcHt2mEbsZr/mwTPIQAf3Ai0Bks/7gTw9dSqk1mQvhW3XvRlmDJr/4n+wg1JmCl16NZue17CDh8xb/vZ0sQ==}

  '@ethersproject/basex@5.7.0':
    resolution: {integrity: sha512-ywlh43GwZLv2Voc2gQVTKBoVQ1mti3d8HK5aMxsfu/nRDnMmNqaSJ3r3n85HBByT8OpoY96SXM1FogC533T4zw==}

  '@ethersproject/bignumber@5.7.0':
    resolution: {integrity: sha512-n1CAdIHRWjSucQO3MC1zPSVgV/6dy/fjL9pMrPP9peL+QxEg9wOsVqwD4+818B6LUEtaXzVHQiuivzRoxPxUGw==}

  '@ethersproject/bytes@5.7.0':
    resolution: {integrity: sha512-nsbxwgFXWh9NyYWo+U8atvmMsSdKJprTcICAkvbBffT75qDocbuggBU0SJiVK2MuTrp0q+xvLkTnGMPK1+uA9A==}

  '@ethersproject/constants@5.7.0':
    resolution: {integrity: sha512-DHI+y5dBNvkpYUMiRQyxRBYBefZkJfo70VUkUAsRjcPs47muV9evftfZ0PJVCXYbAiCgght0DtcF9srFQmIgWA==}

  '@ethersproject/contracts@5.7.0':
    resolution: {integrity: sha512-5GJbzEU3X+d33CdfPhcyS+z8MzsTrBGk/sc+G+59+tPa9yFkl6HQ9D6L0QMgNTA9q8dT0XKxxkyp883XsQvbbg==}

  '@ethersproject/hash@5.7.0':
    resolution: {integrity: sha512-qX5WrQfnah1EFnO5zJv1v46a8HW0+E5xuBBDTwMFZLuVTx0tbU2kkx15NqdjxecrLGatQN9FGQKpb1FKdHCt+g==}

  '@ethersproject/hdnode@5.7.0':
    resolution: {integrity: sha512-OmyYo9EENBPPf4ERhR7oj6uAtUAhYGqOnIS+jE5pTXvdKBS99ikzq1E7Iv0ZQZ5V36Lqx1qZLeak0Ra16qpeOg==}

  '@ethersproject/json-wallets@5.7.0':
    resolution: {integrity: sha512-8oee5Xgu6+RKgJTkvEMl2wDgSPSAQ9MB/3JYjFV9jlKvcYHUXZC+cQp0njgmxdHkYWn8s6/IqIZYm0YWCjO/0g==}

  '@ethersproject/keccak256@5.7.0':
    resolution: {integrity: sha512-2UcPboeL/iW+pSg6vZ6ydF8tCnv3Iu/8tUmLLzWWGzxWKFFqOBQFLo6uLUv6BDrLgCDfN28RJ/wtByx+jZ4KBg==}

  '@ethersproject/logger@5.7.0':
    resolution: {integrity: sha512-0odtFdXu/XHtjQXJYA3u9G0G8btm0ND5Cu8M7i5vhEcE8/HmF4Lbdqanwyv4uQTr2tx6b7fQRmgLrsnpQlmnig==}

  '@ethersproject/networks@5.7.1':
    resolution: {integrity: sha512-n/MufjFYv3yFcUyfhnXotyDlNdFb7onmkSy8aQERi2PjNcnWQ66xXxa3XlS8nCcA8aJKJjIIMNJTC7tu80GwpQ==}

  '@ethersproject/pbkdf2@5.7.0':
    resolution: {integrity: sha512-oR/dBRZR6GTyaofd86DehG72hY6NpAjhabkhxgr3X2FpJtJuodEl2auADWBZfhDHgVCbu3/H/Ocq2uC6dpNjjw==}

  '@ethersproject/properties@5.7.0':
    resolution: {integrity: sha512-J87jy8suntrAkIZtecpxEPxY//szqr1mlBaYlQ0r4RCaiD2hjheqF9s1LVE8vVuJCXisjIP+JgtK/Do54ej4Sw==}

  '@ethersproject/providers@5.7.2':
    resolution: {integrity: sha512-g34EWZ1WWAVgr4aptGlVBF8mhl3VWjv+8hoAnzStu8Ah22VHBsuGzP17eb6xDVRzw895G4W7vvx60lFFur/1Rg==}

  '@ethersproject/random@5.7.0':
    resolution: {integrity: sha512-19WjScqRA8IIeWclFme75VMXSBvi4e6InrUNuaR4s5pTF2qNhcGdCUwdxUVGtDDqC00sDLCO93jPQoDUH4HVmQ==}

  '@ethersproject/rlp@5.7.0':
    resolution: {integrity: sha512-rBxzX2vK8mVF7b0Tol44t5Tb8gomOHkj5guL+HhzQ1yBh/ydjGnpw6at+X6Iw0Kp3OzzzkcKp8N9r0W4kYSs9w==}

  '@ethersproject/sha2@5.7.0':
    resolution: {integrity: sha512-gKlH42riwb3KYp0reLsFTokByAKoJdgFCwI+CCiX/k+Jm2mbNs6oOaCjYQSlI1+XBVejwH2KrmCbMAT/GnRDQw==}

  '@ethersproject/signing-key@5.7.0':
    resolution: {integrity: sha512-MZdy2nL3wO0u7gkB4nA/pEf8lu1TlFswPNmy8AiYkfKTdO6eXBJyUdmHO/ehm/htHw9K/qF8ujnTyUAD+Ry54Q==}

  '@ethersproject/solidity@5.7.0':
    resolution: {integrity: sha512-HmabMd2Dt/raavyaGukF4XxizWKhKQ24DoLtdNbBmNKUOPqwjsKQSdV9GQtj9CBEea9DlzETlVER1gYeXXBGaA==}

  '@ethersproject/strings@5.7.0':
    resolution: {integrity: sha512-/9nu+lj0YswRNSH0NXYqrh8775XNyEdUQAuf3f+SmOrnVewcJ5SBNAjF7lpgehKi4abvNNXyf+HX86czCdJ8Mg==}

  '@ethersproject/transactions@5.7.0':
    resolution: {integrity: sha512-kmcNicCp1lp8qanMTC3RIikGgoJ80ztTyvtsFvCYpSCfkjhD0jZ2LOrnbcuxuToLIUYYf+4XwD1rP+B/erDIhQ==}

  '@ethersproject/units@5.7.0':
    resolution: {integrity: sha512-pD3xLMy3SJu9kG5xDGI7+xhTEmGXlEqXU4OfNapmfnxLVY4EMSSRp7j1k7eezutBPH7RBN/7QPnwR7hzNlEFeg==}

  '@ethersproject/wallet@5.7.0':
    resolution: {integrity: sha512-MhmXlJXEJFBFVKrDLB4ZdDzxcBxQ3rLyCkhNqVu3CDYvR97E+8r01UgrI+TI99Le+aYm/in/0vp86guJuM7FCA==}

  '@ethersproject/web@5.7.1':
    resolution: {integrity: sha512-Gueu8lSvyjBWL4cYsWsjh6MtMwM0+H4HvqFPZfB6dV8ctbP9zFAO73VG1cMWae0FLPCtz0peKPpZY8/ugJJX2w==}

  '@ethersproject/wordlists@5.7.0':
    resolution: {integrity: sha512-S2TFNJNfHWVHNE6cNDjbVlZ6MgE17MIxMbMg2zv3wn+3XSJGosL1m9ZVv3GXCf/2ymSsQ+hRI5IzoMJTG6aoVA==}

  '@fastify/busboy@2.1.1':
    resolution: {integrity: sha512-vBZP4NlzfOlerQTnba4aqZoMhE/a9HY7HRqoOPaETQcSQuWEIyZMHGfVu6w9wGtGK5fED5qRs2DteVCjOH60sA==}
    engines: {node: '>=14'}

  '@graphql-typed-document-node/core@3.2.0':
    resolution: {integrity: sha512-mB9oAsNCm9aM3/SOv4YtBMqZbYj10R7dkq8byBqxGY/ncFwhf2oQzMV+LCRlWoDSEBJ3COiR1yeDvMtsoOsuFQ==}
    peerDependencies:
      graphql: ^0.8.0 || ^0.9.0 || ^0.10.0 || ^0.11.0 || ^0.12.0 || ^0.13.0 || ^14.0.0 || ^15.0.0 || ^16.0.0 || ^17.0.0

  '@humanwhocodes/config-array@0.13.0':
    resolution: {integrity: sha512-DZLEEqFWQFiyK6h5YIeynKx7JlvCYWL0cImfSRXZ9l4Sg2efkFGTuFf6vzXjK1cq6IYkU+Eg/JizXw+TD2vRNw==}
    engines: {node: '>=10.10.0'}
    deprecated: Use @eslint/config-array instead

  '@humanwhocodes/module-importer@1.0.1':
    resolution: {integrity: sha512-bxveV4V8v5Yb4ncFTT3rPSgZBOpCkjfK0y4oVVVJwIuDVBRMDXrPyXRL988i5ap9m9bnyEEjWfm5WkBmtffLfA==}
    engines: {node: '>=12.22'}

  '@humanwhocodes/object-schema@2.0.3':
    resolution: {integrity: sha512-93zYdMES/c1D69yZiKDBj0V24vqNzB/koF26KPaagAfd3P/4gUlh3Dys5ogAK+Exi9QyzlD8x/08Zt7wIKcDcA==}
    deprecated: Use @eslint/object-schema instead

  '@iden3/bigarray@0.0.2':
    resolution: {integrity: sha512-Xzdyxqm1bOFF6pdIsiHLLl3HkSLjbhqJHVyqaTxXt3RqXBEnmsUmEW47H7VOi/ak7TdkRpNkxjyK5Zbkm+y52g==}

  '@iden3/binfileutils@0.0.12':
    resolution: {integrity: sha512-naAmzuDufRIcoNfQ1d99d7hGHufLA3wZSibtr4dMe6ZeiOPV1KwOZWTJ1YVz4HbaWlpDuzVU72dS4ATQS4PXBQ==}

  '@inquirer/checkbox@4.0.4':
    resolution: {integrity: sha512-fYAKCAcGNMdfjL6hZTRUwkIByQ8EIZCXKrIQZH7XjADnN/xvRUhj8UdBbpC4zoUzvChhkSC/zRKaP/tDs3dZpg==}
    engines: {node: '>=18'}
    peerDependencies:
      '@types/node': '>=18'

  '@inquirer/confirm@5.1.1':
    resolution: {integrity: sha512-vVLSbGci+IKQvDOtzpPTCOiEJCNidHcAq9JYVoWTW0svb5FiwSLotkM+JXNXejfjnzVYV9n0DTBythl9+XgTxg==}
    engines: {node: '>=18'}
    peerDependencies:
      '@types/node': '>=18'

  '@inquirer/core@10.1.2':
    resolution: {integrity: sha512-bHd96F3ezHg1mf/J0Rb4CV8ndCN0v28kUlrHqP7+ECm1C/A+paB7Xh2lbMk6x+kweQC+rZOxM/YeKikzxco8bQ==}
    engines: {node: '>=18'}

  '@inquirer/editor@4.2.1':
    resolution: {integrity: sha512-xn9aDaiP6nFa432i68JCaL302FyL6y/6EG97nAtfIPnWZ+mWPgCMLGc4XZ2QQMsZtu9q3Jd5AzBPjXh10aX9kA==}
    engines: {node: '>=18'}
    peerDependencies:
      '@types/node': '>=18'

  '@inquirer/expand@4.0.4':
    resolution: {integrity: sha512-GYocr+BPyxKPxQ4UZyNMqZFSGKScSUc0Vk17II3J+0bDcgGsQm0KYQNooN1Q5iBfXsy3x/VWmHGh20QnzsaHwg==}
    engines: {node: '>=18'}
    peerDependencies:
      '@types/node': '>=18'

  '@inquirer/figures@1.0.9':
    resolution: {integrity: sha512-BXvGj0ehzrngHTPTDqUoDT3NXL8U0RxUk2zJm2A66RhCEIWdtU1v6GuUqNAgArW4PQ9CinqIWyHdQgdwOj06zQ==}
    engines: {node: '>=18'}

  '@inquirer/input@4.1.1':
    resolution: {integrity: sha512-nAXAHQndZcXB+7CyjIW3XuQZZHbQQ0q8LX6miY6bqAWwDzNa9JUioDBYrFmOUNIsuF08o1WT/m2gbBXvBhYVxg==}
    engines: {node: '>=18'}
    peerDependencies:
      '@types/node': '>=18'

  '@inquirer/number@3.0.4':
    resolution: {integrity: sha512-DX7a6IXRPU0j8kr2ovf+QaaDiIf+zEKaZVzCWdLOTk7XigqSXvoh4cul7x68xp54WTQrgSnW7P1WBJDbyY3GhA==}
    engines: {node: '>=18'}
    peerDependencies:
      '@types/node': '>=18'

  '@inquirer/password@4.0.4':
    resolution: {integrity: sha512-wiliQOWdjM8FnBmdIHtQV2Ca3S1+tMBUerhyjkRCv1g+4jSvEweGu9GCcvVEgKDhTBT15nrxvk5/bVrGUqSs1w==}
    engines: {node: '>=18'}
    peerDependencies:
      '@types/node': '>=18'

  '@inquirer/prompts@7.2.1':
    resolution: {integrity: sha512-v2JSGri6/HXSfoGIwuKEn8sNCQK6nsB2BNpy2lSX6QH9bsECrMv93QHnj5+f+1ZWpF/VNioIV2B/PDox8EvGuQ==}
    engines: {node: '>=18'}
    peerDependencies:
      '@types/node': '>=18'

  '@inquirer/rawlist@4.0.4':
    resolution: {integrity: sha512-IsVN2EZdNHsmFdKWx9HaXb8T/s3FlR/U1QPt9dwbSyPtjFbMTlW9CRFvnn0bm/QIsrMRD2oMZqrQpSWPQVbXXg==}
    engines: {node: '>=18'}
    peerDependencies:
      '@types/node': '>=18'

  '@inquirer/search@3.0.4':
    resolution: {integrity: sha512-tSkJk2SDmC2MEdTIjknXWmCnmPr5owTs9/xjfa14ol1Oh95n6xW7SYn5fiPk4/vrJPys0ggSWiISdPze4LTa7A==}
    engines: {node: '>=18'}
    peerDependencies:
      '@types/node': '>=18'

  '@inquirer/select@4.0.4':
    resolution: {integrity: sha512-ZzYLuLoUzTIW9EJm++jBpRiTshGqS3Q1o5qOEQqgzaBlmdsjQr6pA4TUNkwu6OBYgM2mIRbCz6mUhFDfl/GF+w==}
    engines: {node: '>=18'}
    peerDependencies:
      '@types/node': '>=18'

  '@inquirer/type@3.0.2':
    resolution: {integrity: sha512-ZhQ4TvhwHZF+lGhQ2O/rsjo80XoZR5/5qhOY3t6FJuX5XBg5Be8YzYTvaUGJnc12AUGI2nr4QSUE4PhKSigx7g==}
    engines: {node: '>=18'}
    peerDependencies:
      '@types/node': '>=18'

  '@istanbuljs/load-nyc-config@1.1.0':
    resolution: {integrity: sha512-VjeHSlIzpv/NyD3N0YuHfXOPDIixcA1q2ZV98wsMqcYlPmv2n3Yb2lYP9XMElnaFVXg5A7YLTeLu6V84uQDjmQ==}
    engines: {node: '>=8'}

  '@istanbuljs/schema@0.1.3':
    resolution: {integrity: sha512-ZXRY4jNvVgSVQ8DL3LTcakaAtXwTVUxE81hslsyD2AtoXW/wVob10HkOJ1X/pAlcI7D+2YoZKg5do8G/w6RYgA==}
    engines: {node: '>=8'}

  '@jest/console@29.7.0':
    resolution: {integrity: sha512-5Ni4CU7XHQi32IJ398EEP4RrB8eV09sXP2ROqD4bksHrnTree52PsxvX8tpL8LvTZ3pFzXyPbNQReSN41CAhOg==}
    engines: {node: ^14.15.0 || ^16.10.0 || >=18.0.0}

  '@jest/core@29.7.0':
    resolution: {integrity: sha512-n7aeXWKMnGtDA48y8TLWJPJmLmmZ642Ceo78cYWEpiD7FzDgmNDV/GCVRorPABdXLJZ/9wzzgZAlHjXjxDHGsg==}
    engines: {node: ^14.15.0 || ^16.10.0 || >=18.0.0}
    peerDependencies:
      node-notifier: ^8.0.1 || ^9.0.0 || ^10.0.0
    peerDependenciesMeta:
      node-notifier:
        optional: true

  '@jest/create-cache-key-function@29.7.0':
    resolution: {integrity: sha512-4QqS3LY5PBmTRHj9sAg1HLoPzqAI0uOX6wI/TRqHIcOxlFidy6YEmCQJk6FSZjNLGCeubDMfmkWL+qaLKhSGQA==}
    engines: {node: ^14.15.0 || ^16.10.0 || >=18.0.0}

  '@jest/environment@29.7.0':
    resolution: {integrity: sha512-aQIfHDq33ExsN4jP1NWGXhxgQ/wixs60gDiKO+XVMd8Mn0NWPWgc34ZQDTb2jKaUWQ7MuwoitXAsN2XVXNMpAw==}
    engines: {node: ^14.15.0 || ^16.10.0 || >=18.0.0}

  '@jest/expect-utils@29.7.0':
    resolution: {integrity: sha512-GlsNBWiFQFCVi9QVSx7f5AgMeLxe9YCCs5PuP2O2LdjDAA8Jh9eX7lA1Jq/xdXw3Wb3hyvlFNfZIfcRetSzYcA==}
    engines: {node: ^14.15.0 || ^16.10.0 || >=18.0.0}

  '@jest/expect@29.7.0':
    resolution: {integrity: sha512-8uMeAMycttpva3P1lBHB8VciS9V0XAr3GymPpipdyQXbBcuhkLQOSe8E/p92RyAdToS6ZD1tFkX+CkhoECE0dQ==}
    engines: {node: ^14.15.0 || ^16.10.0 || >=18.0.0}

  '@jest/fake-timers@29.7.0':
    resolution: {integrity: sha512-q4DH1Ha4TTFPdxLsqDXK1d3+ioSL7yL5oCMJZgDYm6i+6CygW5E5xVr/D1HdsGxjt1ZWSfUAs9OxSB/BNelWrQ==}
    engines: {node: ^14.15.0 || ^16.10.0 || >=18.0.0}

  '@jest/globals@29.7.0':
    resolution: {integrity: sha512-mpiz3dutLbkW2MNFubUGUEVLkTGiqW6yLVTA+JbP6fI6J5iL9Y0Nlg8k95pcF8ctKwCS7WVxteBs29hhfAotzQ==}
    engines: {node: ^14.15.0 || ^16.10.0 || >=18.0.0}

  '@jest/reporters@29.7.0':
    resolution: {integrity: sha512-DApq0KJbJOEzAFYjHADNNxAE3KbhxQB1y5Kplb5Waqw6zVbuWatSnMjE5gs8FUgEPmNsnZA3NCWl9NG0ia04Pg==}
    engines: {node: ^14.15.0 || ^16.10.0 || >=18.0.0}
    peerDependencies:
      node-notifier: ^8.0.1 || ^9.0.0 || ^10.0.0
    peerDependenciesMeta:
      node-notifier:
        optional: true

  '@jest/schemas@29.6.3':
    resolution: {integrity: sha512-mo5j5X+jIZmJQveBKeS/clAueipV7KgiX1vMgCxam1RNYiqE1w62n0/tJJnHtjW8ZHcQco5gY85jA3mi0L+nSA==}
    engines: {node: ^14.15.0 || ^16.10.0 || >=18.0.0}

  '@jest/source-map@29.6.3':
    resolution: {integrity: sha512-MHjT95QuipcPrpLM+8JMSzFx6eHp5Bm+4XeFDJlwsvVBjmKNiIAvasGK2fxz2WbGRlnvqehFbh07MMa7n3YJnw==}
    engines: {node: ^14.15.0 || ^16.10.0 || >=18.0.0}

  '@jest/test-result@29.7.0':
    resolution: {integrity: sha512-Fdx+tv6x1zlkJPcWXmMDAG2HBnaR9XPSd5aDWQVsfrZmLVT3lU1cwyxLgRmXR9yrq4NBoEm9BMsfgFzTQAbJYA==}
    engines: {node: ^14.15.0 || ^16.10.0 || >=18.0.0}

  '@jest/test-sequencer@29.7.0':
    resolution: {integrity: sha512-GQwJ5WZVrKnOJuiYiAF52UNUJXgTZx1NHjFSEB0qEMmSZKAkdMoIzw/Cj6x6NF4AvV23AUqDpFzQkN/eYCYTxw==}
    engines: {node: ^14.15.0 || ^16.10.0 || >=18.0.0}

  '@jest/transform@29.7.0':
    resolution: {integrity: sha512-ok/BTPFzFKVMwO5eOHRrvnBVHdRy9IrsrW1GpMaQ9MCnilNLXQKmAX8s1YXDFaai9xJpac2ySzV0YeRRECr2Vw==}
    engines: {node: ^14.15.0 || ^16.10.0 || >=18.0.0}

  '@jest/types@29.6.3':
    resolution: {integrity: sha512-u3UPsIilWKOM3F9CXtrG8LEJmNxwoCQC/XVj4IKYXvvpx7QIi/Kg1LI5uDmDpKlac62NUtX7eLjRh+jVZcLOzw==}
    engines: {node: ^14.15.0 || ^16.10.0 || >=18.0.0}

  '@jridgewell/gen-mapping@0.3.8':
    resolution: {integrity: sha512-imAbBGkb+ebQyxKgzv5Hu2nmROxoDOXHh80evxdoXNOrvAnVx7zimzc1Oo5h9RlfV4vPXaE2iM5pOFbvOCClWA==}
    engines: {node: '>=6.0.0'}

  '@jridgewell/resolve-uri@3.1.2':
    resolution: {integrity: sha512-bRISgCIjP20/tbWSPWMEi54QVPRZExkuD9lJL+UIxUKtwVJA8wW1Trb1jMs1RFXo1CBTNZ/5hpC9QvmKWdopKw==}
    engines: {node: '>=6.0.0'}

  '@jridgewell/set-array@1.2.1':
    resolution: {integrity: sha512-R8gLRTZeyp03ymzP/6Lil/28tGeGEzhx1q2k703KGWRAI1VdvPIXdG70VJc2pAMw3NA6JKL5hhFu1sJX0Mnn/A==}
    engines: {node: '>=6.0.0'}

  '@jridgewell/sourcemap-codec@1.5.0':
    resolution: {integrity: sha512-gv3ZRaISU3fjPAgNsriBRqGWQL6quFx04YMPW/zD8XMLsU32mhCCbfbO6KZFLjvYpCZ8zyDEgqsgf+PwPaM7GQ==}

  '@jridgewell/trace-mapping@0.3.25':
    resolution: {integrity: sha512-vNk6aEwybGtawWmy/PzwnGDOjCkLWSD2wqvjGGAgOAwCGWySYXfYoxt00IJkTF+8Lb57DwOb3Aa0o9CApepiYQ==}

  '@jridgewell/trace-mapping@0.3.9':
    resolution: {integrity: sha512-3Belt6tdc8bPgAtbcmdtNJlirVoTmEb5e2gC94PnkwEW9jI6CAHUeoG85tjWP5WquqfavoMtMwiG4P926ZKKuQ==}

  '@manypkg/find-root@1.1.0':
    resolution: {integrity: sha512-mki5uBvhHzO8kYYix/WRy2WX8S3B5wdVSc9D6KcU5lQNglP2yt58/VfLuAK49glRXChosY8ap2oJ1qgma3GUVA==}

  '@manypkg/get-packages@1.1.3':
    resolution: {integrity: sha512-fo+QhuU3qE/2TQMQmbVMqaQ6EWbMhi4ABWP+O4AM1NqPBuy0OrApV5LO6BrrgnhtAHS2NH6RrVk9OL181tTi8A==}

  '@metamask/eth-sig-util@4.0.1':
    resolution: {integrity: sha512-tghyZKLHZjcdlDqCA3gNZmLeR0XvOE9U1qoQO9ohyAZT6Pya+H9vkBPcsyXytmYLNgVoin7CKCmweo/R43V+tQ==}
    engines: {node: '>=12.0.0'}

  '@noble/curves@1.8.1':
    resolution: {integrity: sha512-warwspo+UYUPep0Q+vtdVB4Ugn8GGQj8iyB3gnRWsztmUHTI3S1nhdiWNsPUGL0vud7JlRRk1XEu7Lq1KGTnMQ==}
    engines: {node: ^14.21.3 || >=16}

  '@noble/hashes@1.2.0':
    resolution: {integrity: sha512-FZfhjEDbT5GRswV3C6uvLPHMiVD6lQBmpoX5+eSiPaMTXte/IKqI5dykDxzZB/WBeK/CDuQRBWarPdi3FNY2zQ==}

  '@noble/hashes@1.7.1':
    resolution: {integrity: sha512-B8XBPsn4vT/KJAGqDzbwztd+6Yte3P4V7iafm24bxgDe/mlRuK6xmWPuCNrKt2vDafZ8MfJLlchDG/vYafQEjQ==}
    engines: {node: ^14.21.3 || >=16}

  '@noble/secp256k1@1.7.1':
    resolution: {integrity: sha512-hOUk6AyBFmqVrv7k5WAw/LpszxVbj9gGN4JRkIX52fdFAj1UA61KXmZDvqVEm+pOyec3+fIeZB02LYa/pWOArw==}

  '@noble/secp256k1@2.2.3':
    resolution: {integrity: sha512-l7r5oEQym9Us7EAigzg30/PQAvynhMt2uoYtT3t26eGDVm9Yii5mZ5jWSWmZ/oSIR2Et0xfc6DXrG0bZ787V3w==}

  '@nodelib/fs.scandir@2.1.5':
    resolution: {integrity: sha512-vq24Bq3ym5HEQm2NKCr3yXDwjc7vTsEThRDnkp2DK9p1uqLR+DHurm/NOTo0KG7HYHU7eppKZj3MyqYuMBf62g==}
    engines: {node: '>= 8'}

  '@nodelib/fs.stat@2.0.5':
    resolution: {integrity: sha512-RkhPPp2zrqDAQA/2jNhnztcPAlv64XdhIp7a7454A5ovI7Bukxgt7MX7udwAu3zg1DcpPU0rz3VV1SeaqvY4+A==}
    engines: {node: '>= 8'}

  '@nodelib/fs.walk@1.2.8':
    resolution: {integrity: sha512-oGB+UxlgWcgQkgwo8GcEGwemoTFt3FIO9ababBmaGwXIoBKZ+GTy0pP185beGg7Llih/NSHSV2XAs1lnznocSg==}
    engines: {node: '>= 8'}

  '@nomicfoundation/edr-darwin-arm64@0.6.5':
    resolution: {integrity: sha512-A9zCCbbNxBpLgjS1kEJSpqxIvGGAX4cYbpDYCU2f3jVqOwaZ/NU761y1SvuCRVpOwhoCXqByN9b7HPpHi0L4hw==}
    engines: {node: '>= 18'}

  '@nomicfoundation/edr-darwin-x64@0.6.5':
    resolution: {integrity: sha512-x3zBY/v3R0modR5CzlL6qMfFMdgwd6oHrWpTkuuXnPFOX8SU31qq87/230f4szM+ukGK8Hi+mNq7Ro2VF4Fj+w==}
    engines: {node: '>= 18'}

  '@nomicfoundation/edr-linux-arm64-gnu@0.6.5':
    resolution: {integrity: sha512-HGpB8f1h8ogqPHTyUpyPRKZxUk2lu061g97dOQ/W4CxevI0s/qiw5DB3U3smLvSnBHKOzYS1jkxlMeGN01ky7A==}
    engines: {node: '>= 18'}

  '@nomicfoundation/edr-linux-arm64-musl@0.6.5':
    resolution: {integrity: sha512-ESvJM5Y9XC03fZg9KaQg3Hl+mbx7dsSkTIAndoJS7X2SyakpL9KZpOSYrDk135o8s9P9lYJdPOyiq+Sh+XoCbQ==}
    engines: {node: '>= 18'}

  '@nomicfoundation/edr-linux-x64-gnu@0.6.5':
    resolution: {integrity: sha512-HCM1usyAR1Ew6RYf5AkMYGvHBy64cPA5NMbaeY72r0mpKaH3txiMyydcHibByOGdQ8iFLWpyUdpl1egotw+Tgg==}
    engines: {node: '>= 18'}

  '@nomicfoundation/edr-linux-x64-musl@0.6.5':
    resolution: {integrity: sha512-nB2uFRyczhAvWUH7NjCsIO6rHnQrof3xcCe6Mpmnzfl2PYcGyxN7iO4ZMmRcQS7R1Y670VH6+8ZBiRn8k43m7A==}
    engines: {node: '>= 18'}

  '@nomicfoundation/edr-win32-x64-msvc@0.6.5':
    resolution: {integrity: sha512-B9QD/4DSSCFtWicO8A3BrsnitO1FPv7axB62wq5Q+qeJ50yJlTmyeGY3cw62gWItdvy2mh3fRM6L1LpnHiB77A==}
    engines: {node: '>= 18'}

  '@nomicfoundation/edr@0.6.5':
    resolution: {integrity: sha512-tAqMslLP+/2b2sZP4qe9AuGxG3OkQ5gGgHE4isUuq6dUVjwCRPFhAOhpdFl+OjY5P3yEv3hmq9HjUGRa2VNjng==}
    engines: {node: '>= 18'}

  '@nomicfoundation/ethereumjs-common@4.0.4':
    resolution: {integrity: sha512-9Rgb658lcWsjiicr5GzNCjI1llow/7r0k50dLL95OJ+6iZJcVbi15r3Y0xh2cIO+zgX0WIHcbzIu6FeQf9KPrg==}

  '@nomicfoundation/ethereumjs-rlp@5.0.4':
    resolution: {integrity: sha512-8H1S3s8F6QueOc/X92SdrA4RDenpiAEqMg5vJH99kcQaCy/a3Q6fgseo75mgWlbanGJXSlAPtnCeG9jvfTYXlw==}
    engines: {node: '>=18'}
    hasBin: true

  '@nomicfoundation/ethereumjs-tx@5.0.4':
    resolution: {integrity: sha512-Xjv8wAKJGMrP1f0n2PeyfFCCojHd7iS3s/Ab7qzF1S64kxZ8Z22LCMynArYsVqiFx6rzYy548HNVEyI+AYN/kw==}
    engines: {node: '>=18'}
    peerDependencies:
      c-kzg: ^2.1.2
    peerDependenciesMeta:
      c-kzg:
        optional: true

  '@nomicfoundation/ethereumjs-util@9.0.4':
    resolution: {integrity: sha512-sLOzjnSrlx9Bb9EFNtHzK/FJFsfg2re6bsGqinFinH1gCqVfz9YYlXiMWwDM4C/L4ywuHFCYwfKTVr/QHQcU0Q==}
    engines: {node: '>=18'}
    peerDependencies:
      c-kzg: ^2.1.2
    peerDependenciesMeta:
      c-kzg:
        optional: true

  '@nomicfoundation/solidity-analyzer-darwin-arm64@0.1.2':
    resolution: {integrity: sha512-JaqcWPDZENCvm++lFFGjrDd8mxtf+CtLd2MiXvMNTBD33dContTZ9TWETwNFwg7JTJT5Q9HEecH7FA+HTSsIUw==}
    engines: {node: '>= 12'}

  '@nomicfoundation/solidity-analyzer-darwin-x64@0.1.2':
    resolution: {integrity: sha512-fZNmVztrSXC03e9RONBT+CiksSeYcxI1wlzqyr0L7hsQlK1fzV+f04g2JtQ1c/Fe74ZwdV6aQBdd6Uwl1052sw==}
    engines: {node: '>= 12'}

  '@nomicfoundation/solidity-analyzer-linux-arm64-gnu@0.1.2':
    resolution: {integrity: sha512-3d54oc+9ZVBuB6nbp8wHylk4xh0N0Gc+bk+/uJae+rUgbOBwQSfuGIbAZt1wBXs5REkSmynEGcqx6DutoK0tPA==}
    engines: {node: '>= 12'}

  '@nomicfoundation/solidity-analyzer-linux-arm64-musl@0.1.2':
    resolution: {integrity: sha512-iDJfR2qf55vgsg7BtJa7iPiFAsYf2d0Tv/0B+vhtnI16+wfQeTbP7teookbGvAo0eJo7aLLm0xfS/GTkvHIucA==}
    engines: {node: '>= 12'}

  '@nomicfoundation/solidity-analyzer-linux-x64-gnu@0.1.2':
    resolution: {integrity: sha512-9dlHMAt5/2cpWyuJ9fQNOUXFB/vgSFORg1jpjX1Mh9hJ/MfZXlDdHQ+DpFCs32Zk5pxRBb07yGvSHk9/fezL+g==}
    engines: {node: '>= 12'}

  '@nomicfoundation/solidity-analyzer-linux-x64-musl@0.1.2':
    resolution: {integrity: sha512-GzzVeeJob3lfrSlDKQw2bRJ8rBf6mEYaWY+gW0JnTDHINA0s2gPR4km5RLIj1xeZZOYz4zRw+AEeYgLRqB2NXg==}
    engines: {node: '>= 12'}

  '@nomicfoundation/solidity-analyzer-win32-x64-msvc@0.1.2':
    resolution: {integrity: sha512-Fdjli4DCcFHb4Zgsz0uEJXZ2K7VEO+w5KVv7HmT7WO10iODdU9csC2az4jrhEsRtiR9Gfd74FlG0NYlw1BMdyA==}
    engines: {node: '>= 12'}

  '@nomicfoundation/solidity-analyzer@0.1.2':
    resolution: {integrity: sha512-q4n32/FNKIhQ3zQGGw5CvPF6GTvDCpYwIf7bEY/dZTZbgfDsHyjJwURxUJf3VQuuJj+fDIFl4+KkBVbw4Ef6jA==}
    engines: {node: '>= 12'}

  '@openzeppelin/contracts-upgradeable@5.1.0':
    resolution: {integrity: sha512-AIElwP5Ck+cslNE+Hkemf5SxjJoF4wBvvjxc27Rp+9jaPs/CLIaUBMYe1FNzhdiN0cYuwGRmYaRHmmntuiju4Q==}
    peerDependencies:
      '@openzeppelin/contracts': 5.1.0

  '@openzeppelin/contracts@5.1.0':
    resolution: {integrity: sha512-p1ULhl7BXzjjbha5aqst+QMLY+4/LCWADXOCsmLHRM77AqiPjnd9vvUN9sosUfhL9JGKpZ0TjEGxgvnizmWGSA==}

  '@peeramid-labs/eds@2.3.2':
    resolution: {integrity: sha512-jVXwY4kw9Fsfc0aUuUsR3RvMnGh2NjhJ7H2nq1A0INlMWg0iBKeAk0gn8EMM+deMydgPl/bnVVEUR6jv5POi/Q==}

  '@peeramid-labs/multipass@0.3.3':
    resolution: {integrity: sha512-3ZqUow4a+lxvOLX6sPUf/BVqj8JL6N6ELON7BEfIKCTFhYGCRjJbr5DbHFeIxRVfyZBGpjBnILHLQVq+txGvgA==}

  '@scure/base@1.1.9':
    resolution: {integrity: sha512-8YKhl8GHiNI/pU2VMaofa2Tor7PJRAjwQLBBuilkJ9L5+13yVbC7JO/wS7piioAvPSwR3JKM1IJ/u4xQzbcXKg==}

  '@scure/base@1.2.4':
    resolution: {integrity: sha512-5Yy9czTO47mqz+/J8GM6GIId4umdCk1wc1q8rKERQulIoc8VP9pzDcghv10Tl2E7R96ZUx/PhND3ESYUQX8NuQ==}

  '@scure/bip32@1.1.5':
    resolution: {integrity: sha512-XyNh1rB0SkEqd3tXcXMi+Xe1fvg+kUIcoRIEujP1Jgv7DqW2r9lg3Ah0NkFaCs9sTkQAQA8kw7xiRXzENi9Rtw==}

  '@scure/bip32@1.6.2':
    resolution: {integrity: sha512-t96EPDMbtGgtb7onKKqxRLfE5g05k7uHnHRM2xdE6BP/ZmxaLtPek4J4KfVn/90IQNrU1IOAqMgiDtUdtbe3nw==}

  '@scure/bip39@1.1.1':
    resolution: {integrity: sha512-t+wDck2rVkh65Hmv280fYdVdY25J9YeEUIgn2LG1WM6gxFkGzcksoDiUkWVpVp3Oex9xGC68JU2dSbUfwZ2jPg==}

  '@scure/bip39@1.5.4':
    resolution: {integrity: sha512-TFM4ni0vKvCfBpohoh+/lY05i9gRbSwXWngAsF4CABQxoaOHijxuaZ2R6cStDQ5CHtHO9aGJTr4ksVJASRRyMA==}

  '@sentry/core@5.30.0':
    resolution: {integrity: sha512-TmfrII8w1PQZSZgPpUESqjB+jC6MvZJZdLtE/0hZ+SrnKhW3x5WlYLvTXZpcWePYBku7rl2wn1RZu6uT0qCTeg==}
    engines: {node: '>=6'}

  '@sentry/hub@5.30.0':
    resolution: {integrity: sha512-2tYrGnzb1gKz2EkMDQcfLrDTvmGcQPuWxLnJKXJvYTQDGLlEvi2tWz1VIHjunmOvJrB5aIQLhm+dcMRwFZDCqQ==}
    engines: {node: '>=6'}

  '@sentry/minimal@5.30.0':
    resolution: {integrity: sha512-BwWb/owZKtkDX+Sc4zCSTNcvZUq7YcH3uAVlmh/gtR9rmUvbzAA3ewLuB3myi4wWRAMEtny6+J/FN/x+2wn9Xw==}
    engines: {node: '>=6'}

  '@sentry/node@5.30.0':
    resolution: {integrity: sha512-Br5oyVBF0fZo6ZS9bxbJZG4ApAjRqAnqFFurMVJJdunNb80brh7a5Qva2kjhm+U6r9NJAB5OmDyPkA1Qnt+QVg==}
    engines: {node: '>=6'}

  '@sentry/tracing@5.30.0':
    resolution: {integrity: sha512-dUFowCr0AIMwiLD7Fs314Mdzcug+gBVo/+NCMyDw8tFxJkwWAKl7Qa2OZxLQ0ZHjakcj1hNKfCQJ9rhyfOl4Aw==}
    engines: {node: '>=6'}

  '@sentry/types@5.30.0':
    resolution: {integrity: sha512-R8xOqlSTZ+htqrfteCWU5Nk0CDN5ApUTvrlvBuiH1DyP6czDZ4ktbZB0hAgBlVcK0U+qpD3ag3Tqqpa5Q67rPw==}
    engines: {node: '>=6'}

  '@sentry/utils@5.30.0':
    resolution: {integrity: sha512-zaYmoH0NWWtvnJjC9/CBseXMtKHm/tm40sz3YfJRxeQjyzRqNQPgivpd9R/oDJCYj999mzdW382p/qi2ypjLww==}
    engines: {node: '>=6'}

  '@sinclair/typebox@0.27.8':
    resolution: {integrity: sha512-+Fj43pSMwJs4KRrH/938Uf+uAELIgVBmQzg/q1YG10djyfA3TnrU8N8XzqCh/okZdszqBQTZf96idMfE5lnwTA==}

  '@sinonjs/commons@3.0.1':
    resolution: {integrity: sha512-K3mCHKQ9sVh8o1C9cxkwxaOmXoAMlDxC1mYyHrjqOWEcBjYr76t96zL2zlj5dUGZ3HSw240X1qgH3Mjf1yJWpQ==}

  '@sinonjs/fake-timers@10.3.0':
    resolution: {integrity: sha512-V4BG07kuYSUkTCSBHG8G8TNhM+F19jXFWnQtzj+we8DrkpSBCee9Z3Ms8yiGer/dlmhe35/Xdgyo3/0rQKg7YA==}

  '@solarity/hardhat-zkit@0.5.10':
    resolution: {integrity: sha512-9JjsLeMA2cgNhPbJhvfGjPuef08LbQn6aJDZISvpil981CD0MaELBbQ/w0SIa75kyP6k4vIEncgYo/1zFwWNzQ==}
    engines: {node: '>=16'}
    peerDependencies:
      hardhat: ^2.16.0

  '@solarity/zkit@0.3.2':
    resolution: {integrity: sha512-wcsrS3e8YXiiL2KvuiwiTI0TDwhIdLl+OCelaXgZEJEDsADdro9ad986U2FK0faZa1FZqTkolzkYRec6h8c5gA==}

  '@solarity/zktype@0.4.3':
    resolution: {integrity: sha512-iPWBJcSf72DDsQX0B/Yelu9H24kud3yyZwpRhYoLS9is1SPgDN6tieOpjDU9NhDexhkBLZvQ/u2CMBqn1a5xdQ==}
    engines: {node: '>=18'}
    peerDependencies:
      '@solarity/zkit': ^0.3.0-rc.0

  '@solidity-parser/parser@0.14.5':
    resolution: {integrity: sha512-6dKnHZn7fg/iQATVEzqyUOyEidbn05q7YA2mQ9hC0MMXhhV3/JrsxmFSYZAcr7j1yUP700LLhTruvJ3MiQmjJg==}

  '@swc/core-darwin-arm64@1.10.18':
    resolution: {integrity: sha512-FdGqzAIKVQJu8ROlnHElP59XAUsUzCFSNsou+tY/9ba+lhu8R9v0OI5wXiPErrKGZpQFMmx/BPqqhx3X4SuGNg==}
    engines: {node: '>=10'}
    cpu: [arm64]
    os: [darwin]

  '@swc/core-darwin-x64@1.10.18':
    resolution: {integrity: sha512-RZ73gZRituL/ZVLgrW6BYnQ5g8tuStG4cLUiPGJsUZpUm0ullSH6lHFvZTCBNFTfpQChG6eEhi2IdG6DwFp1lw==}
    engines: {node: '>=10'}
    cpu: [x64]
    os: [darwin]

  '@swc/core-linux-arm-gnueabihf@1.10.18':
    resolution: {integrity: sha512-8iJqI3EkxJuuq21UHoen1VS+QlS23RvynRuk95K+Q2HBjygetztCGGEc+Xelx9a0uPkDaaAtFvds4JMDqb9SAA==}
    engines: {node: '>=10'}
    cpu: [arm]
    os: [linux]

  '@swc/core-linux-arm64-gnu@1.10.18':
    resolution: {integrity: sha512-8f1kSktWzMB6PG+r8lOlCfXz5E8Qhsmfwonn77T/OfjvGwQaWrcoASh2cdjpk3dydbf8jsKGPQE1lSc7GyjXRQ==}
    engines: {node: '>=10'}
    cpu: [arm64]
    os: [linux]

  '@swc/core-linux-arm64-musl@1.10.18':
    resolution: {integrity: sha512-4rv+E4VLdgQw6zjbTAauCAEExxChvxMpBUMCiZweTNPKbJJ2dY6BX2WGJ1ea8+RcgqR/Xysj3AFbOz1LBz6dGA==}
    engines: {node: '>=10'}
    cpu: [arm64]
    os: [linux]

  '@swc/core-linux-x64-gnu@1.10.18':
    resolution: {integrity: sha512-vTNmyRBVP+sZca+vtwygYPGTNudTU6Gl6XhaZZ7cEUTBr8xvSTgEmYXoK/2uzyXpaTUI4Bmtp1x81cGN0mMoLQ==}
    engines: {node: '>=10'}
    cpu: [x64]
    os: [linux]

  '@swc/core-linux-x64-musl@1.10.18':
    resolution: {integrity: sha512-1TZPReKhFCeX776XaT6wegknfg+g3zODve+r4oslFHI+g7cInfWlxoGNDS3niPKyuafgCdOjme2g3OF+zzxfsQ==}
    engines: {node: '>=10'}
    cpu: [x64]
    os: [linux]

  '@swc/core-win32-arm64-msvc@1.10.18':
    resolution: {integrity: sha512-o/2CsaWSN3bkzVQ6DA+BiFKSVEYvhWGA1h+wnL2zWmIDs2Knag54sOEXZkCaf8YQyZesGeXJtPEy9hh/vjJgkA==}
    engines: {node: '>=10'}
    cpu: [arm64]
    os: [win32]

  '@swc/core-win32-ia32-msvc@1.10.18':
    resolution: {integrity: sha512-eTPASeJtk4mJDfWiYEiOC6OYUi/N7meHbNHcU8e+aKABonhXrIo/FmnTE8vsUtC6+jakT1TQBdiQ8fzJ1kJVwA==}
    engines: {node: '>=10'}
    cpu: [ia32]
    os: [win32]

  '@swc/core-win32-x64-msvc@1.10.18':
    resolution: {integrity: sha512-1Dud8CDBnc34wkBOboFBQud9YlV1bcIQtKSg7zC8LtwR3h+XAaCayZPkpGmmAlCv1DLQPvkF+s0JcaVC9mfffQ==}
    engines: {node: '>=10'}
    cpu: [x64]
    os: [win32]

  '@swc/core@1.10.18':
    resolution: {integrity: sha512-IUWKD6uQYGRy8w2X9EZrtYg1O3SCijlHbCXzMaHQYc1X7yjijQh4H3IVL9ssZZyVp2ZDfQZu4bD5DWxxvpyjvg==}
    engines: {node: '>=10'}
    peerDependencies:
      '@swc/helpers': '*'
    peerDependenciesMeta:
      '@swc/helpers':
        optional: true

  '@swc/counter@0.1.3':
    resolution: {integrity: sha512-e2BR4lsJkkRlKZ/qCHPw9ZaSxc0MVUd7gtbtaB7aMvHeJVYe8sOB8DBZkP2DtISHGSku9sCK6T6cnY0CtXrOCQ==}

  '@swc/jest@0.2.37':
    resolution: {integrity: sha512-CR2BHhmXKGxTiFr21DYPRHQunLkX3mNIFGFkxBGji6r9uyIR5zftTOVYj1e0sFNMV2H7mf/+vpaglqaryBtqfQ==}
    engines: {npm: '>= 7.0.0'}
    peerDependencies:
      '@swc/core': '*'

  '@swc/types@0.1.17':
    resolution: {integrity: sha512-V5gRru+aD8YVyCOMAjMpWR1Ui577DD5KSJsHP8RAxopAH22jFz6GZd/qxqjO6MJHQhcsjvjOFXyDhyLQUnMveQ==}

  '@tsconfig/node10@1.0.11':
    resolution: {integrity: sha512-DcRjDCujK/kCk/cUe8Xz8ZSpm8mS3mNNpta+jGCA6USEDfktlNvm1+IuZ9eTcDbNk41BHwpHHeW+N1lKCz4zOw==}

  '@tsconfig/node12@1.0.11':
    resolution: {integrity: sha512-cqefuRsh12pWyGsIoBKJA9luFu3mRxCA+ORZvA4ktLSzIuCUtWVxGIuXigEwO5/ywWFMZ2QEGKWvkZG1zDMTag==}

  '@tsconfig/node14@1.0.3':
    resolution: {integrity: sha512-ysT8mhdixWK6Hw3i1V2AeRqZ5WfXg1G43mqoYlM2nc6388Fq5jcXyr5mRsqViLx/GJYdoL0bfXD8nmF+Zn/Iow==}

  '@tsconfig/node16@1.0.4':
    resolution: {integrity: sha512-vxhUy4J8lyeyinH7Azl1pdd43GJhZH/tP2weN8TntQblOY+A0XbT8DJk1/oCPuOOyg/Ja757rG0CgHcWC8OfMA==}

  '@types/babel__core@7.20.5':
    resolution: {integrity: sha512-qoQprZvz5wQFJwMDqeseRXWv3rqMvhgpbXFfVyWhbx9X47POIA6i/+dXefEmZKoAgOaTdaIgNSMqMIU61yRyzA==}

  '@types/babel__generator@7.6.8':
    resolution: {integrity: sha512-ASsj+tpEDsEiFr1arWrlN6V3mdfjRMZt6LtK/Vp/kreFLnr5QH5+DhvD5nINYZXzwJvXeGq+05iUXcAzVrqWtw==}

  '@types/babel__template@7.4.4':
    resolution: {integrity: sha512-h/NUaSyG5EyxBIp8YRxo4RMe2/qQgvyowRwVMzhYhBCONbW8PUsg4lkFMrhgZhUe5z3L3MiLDuvyJ/CaPa2A8A==}

  '@types/babel__traverse@7.20.6':
    resolution: {integrity: sha512-r1bzfrm0tomOI8g1SzvCaQHo6Lcv6zu0EA+W2kHrt8dyrHQxGzBBL4kdkzIS+jBMV+EYcMAEAqXqYaLJq5rOZg==}

  '@types/bn.js@4.11.6':
    resolution: {integrity: sha512-pqr857jrp2kPuO9uRjZ3PwnJTjoQy+fcdxvBTvHm6dkmEL9q+hDD/2j/0ELOBPtPnS8LjCX0gI9nbl8lVkadpg==}

  '@types/bn.js@5.1.6':
    resolution: {integrity: sha512-Xh8vSwUeMKeYYrj3cX4lGQgFSF/N03r+tv4AiLl1SucqV+uTQpxRcnM8AkXKHwYP9ZPXOYXRr2KPXpVlIvqh9w==}

  '@types/chai@4.3.20':
    resolution: {integrity: sha512-/pC9HAB5I/xMlc5FP77qjCnI16ChlJfW0tGa0IUcFn38VJrTV6DeZ60NU5KZBtaOZqjdpwTWohz5HU1RrhiYxQ==}

  '@types/circomlibjs@0.1.6':
    resolution: {integrity: sha512-yF174bPDaiKgejlZzCSqKwZaqXhlxMcVEHrAtstFohwP05OjtvHXOdxO6HQeTg8WwIdgMg7MJb1WyWZdUCGlPQ==}

  '@types/concat-stream@1.6.1':
    resolution: {integrity: sha512-eHE4cQPoj6ngxBZMvVf6Hw7Mh4jMW4U9lpGmS5GBPB9RYxlFg+CHaVN7ErNY4W9XfLIEn20b4VDYaIrbq0q4uA==}

  '@types/crypto-js@4.2.2':
    resolution: {integrity: sha512-sDOLlVbHhXpAUAL0YHDUUwDZf3iN4Bwi4W6a0W0b+QcAezUbRtH4FVb+9J4h+XFPW7l/gQ9F8qC7P+Ec4k8QVQ==}

  '@types/form-data@0.0.33':
    resolution: {integrity: sha512-8BSvG1kGm83cyJITQMZSulnl6QV8jqAGreJsc5tPu1Jq0vTSOiY/k24Wx82JRpWwZSqrala6sd5rWi6aNXvqcw==}

  '@types/graceful-fs@4.1.9':
    resolution: {integrity: sha512-olP3sd1qOEe5dXTSaFvQG+02VdRXcdytWLAZsAq1PecU8uqQAhkrnbli7DagjtXKW/Bl7YJbUsa8MPcuc8LHEQ==}

  '@types/istanbul-lib-coverage@2.0.6':
    resolution: {integrity: sha512-2QF/t/auWm0lsy8XtKVPG19v3sSOQlJe/YHZgfjb/KBBHOGSV+J2q/S671rcq9uTBrLAXmZpqJiaQbMT+zNU1w==}

  '@types/istanbul-lib-report@3.0.3':
    resolution: {integrity: sha512-NQn7AHQnk/RSLOxrBbGyJM/aVQ+pjj5HCgasFxc0K/KhoATfQ/47AyUl15I2yBUpihjmas+a+VJBOqecrFH+uA==}

  '@types/istanbul-reports@3.0.4':
    resolution: {integrity: sha512-pk2B1NWalF9toCRu6gjBzR69syFjP4Od8WRAX+0mmf9lAjCRicLOWc+ZrxZHx/0XRjotgkF9t6iaMJ+aXcOdZQ==}

  '@types/jest@29.5.14':
    resolution: {integrity: sha512-ZN+4sdnLUbo8EVvVc2ao0GFW6oVrQRPn4K2lglySj7APvSrgzxHiNNK99us4WDMi57xxA2yggblIAMNhXOotLQ==}

  '@types/lru-cache@5.1.1':
    resolution: {integrity: sha512-ssE3Vlrys7sdIzs5LOxCzTVMsU7i9oa/IaW92wF32JFb3CVczqOkru2xspuKczHEbG3nvmPY7IFqVmGGHdNbYw==}

  '@types/mocha@9.1.1':
    resolution: {integrity: sha512-Z61JK7DKDtdKTWwLeElSEBcWGRLY8g95ic5FoQqI9CMx0ns/Ghep3B4DfcEimiKMvtamNVULVNKEsiwV3aQmXw==}

  '@types/node@10.17.60':
    resolution: {integrity: sha512-F0KIgDJfy2nA3zMLmWGKxcH2ZVEtCZXHHdOQs2gSaQ27+lNeEfGxzkIw90aXswATX7AZ33tahPbzy6KAfUreVw==}

  '@types/node@12.20.55':
    resolution: {integrity: sha512-J8xLz7q2OFulZ2cyGTLE1TbbZcjpno7FaN6zdJNrgAdrJ+DZzh/uFR6YrTb4C+nXakvud8Q4+rbhoIWlYQbUFQ==}

  '@types/node@17.0.45':
    resolution: {integrity: sha512-w+tIMs3rq2afQdsPJlODhoUEKzFP1ayaoyl1CcnwtIlsVe7K7bA1NGm4s3PraqTLlXnbIN84zuBlxBWo1u9BLw==}

  '@types/node@20.17.12':
    resolution: {integrity: sha512-vo/wmBgMIiEA23A/knMfn/cf37VnuF52nZh5ZoW0GWt4e4sxNquibrMRJ7UQsA06+MBx9r/H1jsI9grYjQCQlw==}

  '@types/node@20.17.16':
    resolution: {integrity: sha512-vOTpLduLkZXePLxHiHsBLp98mHGnl8RptV4YAO3HfKO5UHjDvySGbxKtpYfy8Sx5+WKcgc45qNreJJRVM3L6mw==}

  '@types/node@8.10.66':
    resolution: {integrity: sha512-tktOkFUA4kXx2hhhrB8bIFb5TbwzS4uOhKEmwiD+NoiL0qtP2OQ9mFldbgD4dV1djrlBYP6eBuQZiWjuHUpqFw==}

  '@types/pbkdf2@3.1.2':
    resolution: {integrity: sha512-uRwJqmiXmh9++aSu1VNEn3iIxWOhd8AHXNSdlaLfdAAdSTY9jYVeGWnzejM3dvrkbqE3/hyQkQQ29IFATEGlew==}

  '@types/qs@6.9.17':
    resolution: {integrity: sha512-rX4/bPcfmvxHDv0XjfJELTTr+iB+tn032nPILqHm5wbthUUUuVtNGGqzhya9XUxjTP8Fpr0qYgSZZKxGY++svQ==}

  '@types/secp256k1@4.0.6':
    resolution: {integrity: sha512-hHxJU6PAEUn0TP4S/ZOzuTUvJWuZ6eIKeNKb5RBpODvSl6hp1Wrw4s7ATY50rklRCScUDpHzVA/DQdSjJ3UoYQ==}

  '@types/stack-utils@2.0.3':
    resolution: {integrity: sha512-9aEbYZ3TbYMznPdcdr3SmIrLXwC/AKZXQeCf9Pgao5CKb8CyHuEX5jzWPTkvregvhRJHcpRO6BFoGW9ycaOkYw==}

  '@types/yargs-parser@21.0.3':
    resolution: {integrity: sha512-I4q9QU9MQv4oEOz4tAHJtNz1cwuLxn2F3xcc2iV5WdqLPpUnj30aUuxt1mAxYTG+oe8CZMV/+6rU4S4gRDzqtQ==}

  '@types/yargs@17.0.33':
    resolution: {integrity: sha512-WpxBCKWPLr4xSsHgz511rFJAM+wS28w2zEO1QDNY5zM/S8ok70NNfztH0xwhqKyaK0OHCbN98LDAZuy1ctxDkA==}

  '@typescript-eslint/eslint-plugin@8.19.1':
    resolution: {integrity: sha512-tJzcVyvvb9h/PB96g30MpxACd9IrunT7GF9wfA9/0TJ1LxGOJx1TdPzSbBBnNED7K9Ka8ybJsnEpiXPktolTLg==}
    engines: {node: ^18.18.0 || ^20.9.0 || >=21.1.0}
    peerDependencies:
      '@typescript-eslint/parser': ^8.0.0 || ^8.0.0-alpha.0
      eslint: ^8.57.0 || ^9.0.0
      typescript: '>=4.8.4 <5.8.0'

  '@typescript-eslint/parser@8.19.1':
    resolution: {integrity: sha512-67gbfv8rAwawjYx3fYArwldTQKoYfezNUT4D5ioWetr/xCrxXxvleo3uuiFuKfejipvq+og7mjz3b0G2bVyUCw==}
    engines: {node: ^18.18.0 || ^20.9.0 || >=21.1.0}
    peerDependencies:
      eslint: ^8.57.0 || ^9.0.0
      typescript: '>=4.8.4 <5.8.0'

  '@typescript-eslint/scope-manager@8.19.1':
    resolution: {integrity: sha512-60L9KIuN/xgmsINzonOcMDSB8p82h95hoBfSBtXuO4jlR1R9L1xSkmVZKgCPVfavDlXihh4ARNjXhh1gGnLC7Q==}
    engines: {node: ^18.18.0 || ^20.9.0 || >=21.1.0}

  '@typescript-eslint/type-utils@8.19.1':
    resolution: {integrity: sha512-Rp7k9lhDKBMRJB/nM9Ksp1zs4796wVNyihG9/TU9R6KCJDNkQbc2EOKjrBtLYh3396ZdpXLtr/MkaSEmNMtykw==}
    engines: {node: ^18.18.0 || ^20.9.0 || >=21.1.0}
    peerDependencies:
      eslint: ^8.57.0 || ^9.0.0
      typescript: '>=4.8.4 <5.8.0'

  '@typescript-eslint/types@8.19.1':
    resolution: {integrity: sha512-JBVHMLj7B1K1v1051ZaMMgLW4Q/jre5qGK0Ew6UgXz1Rqh+/xPzV1aW581OM00X6iOfyr1be+QyW8LOUf19BbA==}
    engines: {node: ^18.18.0 || ^20.9.0 || >=21.1.0}

  '@typescript-eslint/typescript-estree@8.19.1':
    resolution: {integrity: sha512-jk/TZwSMJlxlNnqhy0Eod1PNEvCkpY6MXOXE/WLlblZ6ibb32i2We4uByoKPv1d0OD2xebDv4hbs3fm11SMw8Q==}
    engines: {node: ^18.18.0 || ^20.9.0 || >=21.1.0}
    peerDependencies:
      typescript: '>=4.8.4 <5.8.0'

  '@typescript-eslint/utils@8.19.1':
    resolution: {integrity: sha512-IxG5gLO0Ne+KaUc8iW1A+XuKLd63o4wlbI1Zp692n1xojCl/THvgIKXJXBZixTh5dd5+yTJ/VXH7GJaaw21qXA==}
    engines: {node: ^18.18.0 || ^20.9.0 || >=21.1.0}
    peerDependencies:
      eslint: ^8.57.0 || ^9.0.0
      typescript: '>=4.8.4 <5.8.0'

  '@typescript-eslint/visitor-keys@8.19.1':
    resolution: {integrity: sha512-fzmjU8CHK853V/avYZAvuVut3ZTfwN5YtMaoi+X9Y9MA9keaWNHC3zEQ9zvyX/7Hj+5JkNyK1l7TOR2hevHB6Q==}
    engines: {node: ^18.18.0 || ^20.9.0 || >=21.1.0}

  '@ungap/structured-clone@1.2.1':
    resolution: {integrity: sha512-fEzPV3hSkSMltkw152tJKNARhOupqbH96MZWyRjNaYZOMIzbrTeQDG+MTc6Mr2pgzFQzFxAfmhGDNP5QK++2ZA==}

  '@wasmer/wasi@0.12.0':
    resolution: {integrity: sha512-FJhLZKAfLWm/yjQI7eCRHNbA8ezmb7LSpUYFkHruZXs2mXk2+DaQtSElEtOoNrVQ4vApTyVaAd5/b7uEu8w6wQ==}

  abitype@1.0.8:
    resolution: {integrity: sha512-ZeiI6h3GnW06uYDLx0etQtX/p8E24UaHHBj57RSjK7YBFe7iuVn07EDpOeP451D06sF27VOz9JJPlIKJmXgkEg==}
    peerDependencies:
      typescript: '>=5.0.4'
      zod: ^3 >=3.22.0
    peerDependenciesMeta:
      typescript:
        optional: true
      zod:
        optional: true

  acorn-jsx@5.3.2:
    resolution: {integrity: sha512-rq9s+JNhf0IChjtDXxllJ7g41oZk5SlXtp0LHwyA5cejwn7vKmKp4pPri6YEePv2PU65sAsegbXtIinmDFDXgQ==}
    peerDependencies:
      acorn: ^6.0.0 || ^7.0.0 || ^8.0.0

  acorn-walk@8.3.4:
    resolution: {integrity: sha512-ueEepnujpqee2o5aIYnvHU6C0A42MNdsIDeqy5BydrkuC5R1ZuUFnm27EeFJGoEHJQgn3uleRvmTXaJgfXbt4g==}
    engines: {node: '>=0.4.0'}

  acorn@8.14.0:
    resolution: {integrity: sha512-cl669nCJTZBsL97OF4kUQm5g5hC2uihk0NxY3WENAC0TYdILVkAyHymAntgxGkl7K+t0cXIrH5siy5S4XkFycA==}
    engines: {node: '>=0.4.0'}
    hasBin: true

  adm-zip@0.4.16:
    resolution: {integrity: sha512-TFi4HBKSGfIKsK5YCkKaaFG2m4PEDyViZmEwof3MTIgzimHLto6muaHVpbrljdIvIrFZzEq/p4nafOeLcYegrg==}
    engines: {node: '>=0.3.0'}

  aes-js@3.0.0:
    resolution: {integrity: sha512-H7wUZRn8WpTq9jocdxQ2c8x2sKo9ZVmzfRE13GiNJXfp7NcKYEdvl3vspKjXox6RIG2VtaRe4JFvxG4rqp2Zuw==}

  agent-base@6.0.2:
    resolution: {integrity: sha512-RZNwNclF7+MS/8bDg70amg32dyeZGZxiDuQmZxKLAlQjr3jGyLx+4Kkk58UO7D2QdgFIQCovuSuZESne6RG6XQ==}
    engines: {node: '>= 6.0.0'}

  aggregate-error@3.1.0:
    resolution: {integrity: sha512-4I7Td01quW/RpocfNayFdFVk1qSuoh0E7JrbRJ16nH01HhKFQ88INq9Sd+nd72zqRySlr9BmDA8xlEJ6vJMrYA==}
    engines: {node: '>=8'}

  ajv@6.12.6:
    resolution: {integrity: sha512-j3fVLgvTo527anyYyJOGTYJbG+vnnQYvE0m5mmkc1TK+nxAppkCLMIL0aZ4dblVCNoGShhm+kzE4ZUykBoMg4g==}

  ansi-align@3.0.1:
    resolution: {integrity: sha512-IOfwwBF5iczOjp/WeY4YxyjqAFMQoZufdQWDd19SEExbVLNXqvpzSJ/M7Za4/sCPmQ0+GRquoA7bGcINcxew6w==}

  ansi-colors@4.1.3:
    resolution: {integrity: sha512-/6w/C21Pm1A7aZitlI5Ni/2J6FFQN8i1Cvz3kHABAAbw93v/NlvKdVOqz7CCWz/3iv/JplRSEEZ83XION15ovw==}
    engines: {node: '>=6'}

  ansi-escapes@4.3.2:
    resolution: {integrity: sha512-gKXj5ALrKWQLsYG9jlTRmR/xKluxHV+Z9QEwNIgCfM1/uwPMCuzVVnh5mwTd+OuBZcwSIMbqssNWRm1lE51QaQ==}
    engines: {node: '>=8'}

  ansi-regex@3.0.1:
    resolution: {integrity: sha512-+O9Jct8wf++lXxxFc4hc8LsjaSq0HFzzL7cVsw8pRDIPdjKD2mT4ytDZlLuSBZ4cLKZFXIrMGO7DbQCtMJJMKw==}
    engines: {node: '>=4'}

  ansi-regex@5.0.1:
    resolution: {integrity: sha512-quJQXlTSUGL2LH9SUXo8VwsY4soanhgo6LNSm84E1LBcE8s3O0wpdiRzyR9z/ZZJMlMWv37qOOb9pdJlMUEKFQ==}
    engines: {node: '>=8'}

  ansi-sequence-parser@1.1.1:
    resolution: {integrity: sha512-vJXt3yiaUL4UU546s3rPXlsry/RnM730G1+HkpKE012AN0sx1eOrxSu95oKDIonskeLTijMgqWZ3uDEe3NFvyg==}

  ansi-styles@4.3.0:
    resolution: {integrity: sha512-zbB9rCJAT1rbjiVDb2hqKFHNYLxgtk8NURxZ3IZwD3F6NtxbXZQCnnSi1Lkx+IDohdPlFp222wVALIheZJQSEg==}
    engines: {node: '>=8'}

  ansi-styles@5.2.0:
    resolution: {integrity: sha512-Cxwpt2SfTzTtXcfOlzGEee8O+c+MmUgGrNiBcXnuWxuFJHe6a5Hz7qwhwe5OgaSYI0IJvkLqWX1ASG+cJOkEiA==}
    engines: {node: '>=10'}

  antlr4@4.13.1-patch-1:
    resolution: {integrity: sha512-OjFLWWLzDMV9rdFhpvroCWR4ooktNg9/nvVYSA5z28wuVpU36QUNuioR1XLnQtcjVlf8npjyz593PxnU/f/Cow==}
    engines: {node: '>=16'}

  antlr4ts@0.5.0-alpha.4:
    resolution: {integrity: sha512-WPQDt1B74OfPv/IMS2ekXAKkTZIHl88uMetg6q3OTqgFxZ/dxDXI0EWLyZid/1Pe6hTftyg5N7gel5wNAGxXyQ==}

  anymatch@3.1.3:
    resolution: {integrity: sha512-KMReFUr0B4t+D+OBkjR3KYqvocp2XaSzO55UcB6mgQMd3KbcE+mWTyvVV7D/zsdEbNnV6acZUutkiHQXvTr1Rw==}
    engines: {node: '>= 8'}

  arg@4.1.3:
    resolution: {integrity: sha512-58S9QDqG0Xx27YwPSt9fJxivjYl432YCwfDMfZ+71RAqUrZef7LrKQZ3LHLOwCS4FLNBplP533Zx895SeOCHvA==}

  argparse@1.0.10:
    resolution: {integrity: sha512-o5Roy6tNG4SL/FOkCAN6RzjiakZS25RLYFrcMttJqbdd8BWrnA+fGz57iN5Pb06pvBGvl5gQ0B48dJlslXvoTg==}

  argparse@2.0.1:
    resolution: {integrity: sha512-8+9WqebbFzpX9OR+Wa6O29asIogeRMzcGtAINdpMHHyAg10f05aSFVBbcEqGf/PXw1EjAZ+q2/bEBg3DvurK3Q==}

  array-union@2.1.0:
    resolution: {integrity: sha512-HGyxoOTYUyCM6stUe6EJgnd4EoewAI7zMdfqO+kGjnlZmBDz/cR5pf8r/cR4Wq60sL/p0IkcjUEEPwS3GFrIyw==}
    engines: {node: '>=8'}

  array-uniq@1.0.3:
    resolution: {integrity: sha512-MNha4BWQ6JbwhFhj03YK552f7cb3AzoE8SzeljgChvL1dl3IcvggXVz1DilzySZkCja+CXuZbdW7yATchWn8/Q==}
    engines: {node: '>=0.10.0'}

  asap@2.0.6:
    resolution: {integrity: sha512-BSHWgDSAiKs50o2Re8ppvp3seVHXSRM44cdSsT9FfNEUUZLOGWVCsiWaRPWM1Znn+mqZ1OfVZ3z3DWEzSp7hRA==}

  async@3.2.6:
    resolution: {integrity: sha512-htCUDlxyyCLMgaM3xXg0C0LW2xqfuQ6p05pCEIsXuyQ+a1koYKTuBMzRNwmybfLgvJDMd0r1LTn4+E0Ti6C2AA==}

  asynckit@0.4.0:
    resolution: {integrity: sha512-Oei9OH4tRh0YqU3GxhX79dM/mwVgvbZJaSNaRk+bshkj0S5cfHcgYakreBjrHwatXKbz+IoIdYLxrKim2MjW0Q==}

  available-typed-arrays@1.0.7:
    resolution: {integrity: sha512-wvUjBtSGN7+7SjNpq/9M2Tg350UZD3q62IFZLbRAR1bSMlCo1ZaeW+BJ+D090e4hIIZLBcTDWe4Mh4jvUDajzQ==}
    engines: {node: '>= 0.4'}

  axios@1.7.9:
    resolution: {integrity: sha512-LhLcE7Hbiryz8oMDdDptSrWowmB4Bl6RCt6sIJKpRB4XtVf0iEgewX3au/pJqm+Py1kCASkb/FFKjxQaLtxJvw==}

  b4a@1.6.7:
    resolution: {integrity: sha512-OnAYlL5b7LEkALw87fUVafQw5rVR9RjwGd4KUwNQ6DrrNmaVaUCgLipfVlzrPQ4tWOR9P0IXGNOx50jYCCdSJg==}

  babel-jest@29.7.0:
    resolution: {integrity: sha512-BrvGY3xZSwEcCzKvKsCi2GgHqDqsYkOP4/by5xCgIwGXQxIEh+8ew3gmrE1y7XRR6LHZIj6yLYnUi/mm2KXKBg==}
    engines: {node: ^14.15.0 || ^16.10.0 || >=18.0.0}
    peerDependencies:
      '@babel/core': ^7.8.0

  babel-plugin-istanbul@6.1.1:
    resolution: {integrity: sha512-Y1IQok9821cC9onCx5otgFfRm7Lm+I+wwxOx738M/WLPZ9Q42m4IG5W0FNX8WLL2gYMZo3JkuXIH2DOpWM+qwA==}
    engines: {node: '>=8'}

  babel-plugin-jest-hoist@29.6.3:
    resolution: {integrity: sha512-ESAc/RJvGTFEzRwOTT4+lNDk/GNHMkKbNzsvT0qKRfDyyYTskxB5rnU2njIDYVxXCBHHEI1c0YwHob3WaYujOg==}
    engines: {node: ^14.15.0 || ^16.10.0 || >=18.0.0}

  babel-preset-current-node-syntax@1.1.0:
    resolution: {integrity: sha512-ldYss8SbBlWva1bs28q78Ju5Zq1F+8BrqBZZ0VFhLBvhh6lCpC2o3gDJi/5DRLs9FgYZCnmPYIVFU4lRXCkyUw==}
    peerDependencies:
      '@babel/core': ^7.0.0

  babel-preset-jest@29.6.3:
    resolution: {integrity: sha512-0B3bhxR6snWXJZtR/RliHTDPRgn1sNHOR0yVtq/IiQFyuOVjFS+wuio/R4gSNkyYmKmJB4wGZv2NZanmKmTnNA==}
    engines: {node: ^14.15.0 || ^16.10.0 || >=18.0.0}
    peerDependencies:
      '@babel/core': ^7.0.0

  balanced-match@1.0.2:
    resolution: {integrity: sha512-3oSeUO0TMV67hN1AmbXsK4yaqU7tjiHlbxRDZOpH0KW9+CeX4bRAaX0Anxt0tx2MrpRpWwQaPwIlISEJhYU5Pw==}

  base-x@3.0.10:
    resolution: {integrity: sha512-7d0s06rR9rYaIWHkpfLIFICM/tkSVdoPC9qYAQRpxn9DdKNWNsKC0uk++akckyLq16Tx2WIinnZ6WRriAt6njQ==}

  base64-js@1.5.1:
    resolution: {integrity: sha512-AKpaYlHn8t4SVbOHCy+b5+KKgvR4vrsD8vbvrbiQJps7fKDTkjkDry6ji0rUJjC0kzbNePLwzxq8iypo41qeWA==}

  bech32@1.1.4:
    resolution: {integrity: sha512-s0IrSOzLlbvX7yp4WBfPITzpAU8sqQcpsmwXDiKwrG4r491vwCO/XpejasRNl0piBMe/DvP4Tz0mIS/X1DPJBQ==}

  better-path-resolve@1.0.0:
    resolution: {integrity: sha512-pbnl5XzGBdrFU/wT4jqmJVPn2B6UHPBOhzMQkY/SPUPB6QtUXtmBHBIwCbXJol93mOpGMnQyP/+BB19q04xj7g==}
    engines: {node: '>=4'}

  bfj@7.1.0:
    resolution: {integrity: sha512-I6MMLkn+anzNdCUp9hMRyui1HaNEUCco50lxbvNS4+EyXg8lN3nJ48PjPWtbH8UVS9CuMoaKE9U2V3l29DaRQw==}
    engines: {node: '>= 8.0.0'}

  binary-extensions@2.3.0:
    resolution: {integrity: sha512-Ceh+7ox5qe7LJuLHoY0feh3pHuUDHAcRUeyL2VYghZwfpkNIy/+8Ocg0a3UuSoYzavmylwuLWQOf3hl0jjMMIw==}
    engines: {node: '>=8'}

  bl@4.1.0:
    resolution: {integrity: sha512-1W07cM9gS6DcLperZfFSj+bWLtaPGSOHWhPiGzXmvVJbRLdG82sH/Kn8EtW1VqWVA54AKf2h5k5BbnIbwF3h6w==}

  blake-hash@2.0.0:
    resolution: {integrity: sha512-Igj8YowDu1PRkRsxZA7NVkdFNxH5rKv5cpLxQ0CVXSIA77pVYwCPRQJ2sMew/oneUpfuYRyjG6r8SmmmnbZb1w==}
    engines: {node: '>= 10'}

  blake2b-wasm@2.4.0:
    resolution: {integrity: sha512-S1kwmW2ZhZFFFOghcx73+ZajEfKBqhP82JMssxtLVMxlaPea1p9uoLiUZ5WYyHn0KddwbLc+0vh4wR0KBNoT5w==}

  blake2b@2.1.4:
    resolution: {integrity: sha512-AyBuuJNI64gIvwx13qiICz6H6hpmjvYS5DGkG6jbXMOT8Z3WUJ3V1X0FlhIoT1b/5JtHE3ki+xjtMvu1nn+t9A==}

  blakejs@1.2.1:
    resolution: {integrity: sha512-QXUSXI3QVc/gJME0dBpXrag1kbzOqCjCX8/b54ntNyW6sjtoqxqRk3LTmXzaJoh71zMsDCjM+47jS7XiwN/+fQ==}

  bluebird@3.7.2:
    resolution: {integrity: sha512-XpNj6GDQzdfW+r2Wnn7xiSAd7TM3jzkxGXBGTtWKuSXv1xUV+azxAm8jdWZN06QTQk+2N2XB9jRDkvbmQmcRtg==}

  bn.js@4.12.1:
    resolution: {integrity: sha512-k8TVBiPkPJT9uHLdOKfFpqcfprwBFOAAXXozRubr7R7PfIuKvQlzcI4M0pALeqXN09vdaMbUdUj+pass+uULAg==}

  bn.js@5.2.1:
    resolution: {integrity: sha512-eXRvHzWyYPBuB4NBy0cmYQjGitUrtqwbvlzP3G6VFnNRbsZQIxQ10PbKKHt8gZ/HW/D/747aDl+QkDqg3KQLMQ==}

  boxen@5.1.2:
    resolution: {integrity: sha512-9gYgQKXx+1nP8mP7CzFyaUARhg7D3n1dF/FnErWmu9l6JvGpNUN278h0aSb+QjoiKSWG+iZ3uHrcqk0qrY9RQQ==}
    engines: {node: '>=10'}

  brace-expansion@1.1.11:
    resolution: {integrity: sha512-iCuPHDFgrHX7H2vEI/5xpz07zSHB00TpugqhmYtVmMO6518mCuRMoOYFldEBl0g187ufozdaHgWKcYFb61qGiA==}

  brace-expansion@2.0.1:
    resolution: {integrity: sha512-XnAIvQ8eM+kC6aULx6wuQiwVsnzsi9d3WxzV3FpWTGA19F621kwdbsAcFKXgKUHZWsy+mY6iL1sHTxWEFCytDA==}

  braces@3.0.3:
    resolution: {integrity: sha512-yQbXgO/OSZVD2IsiLlro+7Hf6Q18EJrKSEsdoMzKePKXct3gvD8oLcOQdIzGupr5Fj+EDe8gO/lxc1BzfMpxvA==}
    engines: {node: '>=8'}

  brorand@1.1.0:
    resolution: {integrity: sha512-cKV8tMCEpQs4hK/ik71d6LrPOnpkpGBR0wzxqr68g2m/LB2GxVYQroAjMJZRVM1Y4BCjCKc3vAamxSzOY2RP+w==}

  browser-process-hrtime@1.0.0:
    resolution: {integrity: sha512-9o5UecI3GhkpM6DrXr69PblIuWxPKk9Y0jHBRhdocZ2y7YECBFCsHm79Pr3OyR2AvjhDkabFJaDJMYRazHgsow==}

  browser-stdout@1.3.1:
    resolution: {integrity: sha512-qhAVI1+Av2X7qelOfAIYwXONood6XlZE/fXaBSmW/T5SzLAmCgzi+eiWE7fUvbHaeNBQH13UftjpXxsfLkMpgw==}

  browserify-aes@1.2.0:
    resolution: {integrity: sha512-+7CHXqGuspUn/Sl5aO7Ea0xWGAtETPXNSAjHo48JfLdPWcMng33Xe4znFvQweqc/uzk5zSOI3H52CYnjCfb5hA==}

  browserslist@4.24.4:
    resolution: {integrity: sha512-KDi1Ny1gSePi1vm0q4oxSF8b4DR44GF4BbmS2YdhPLOEqd8pDviZOGH/GsmRwoWJ2+5Lr085X7naowMwKHDG1A==}
    engines: {node: ^6 || ^7 || ^8 || ^9 || ^10 || ^11 || ^12 || >=13.7}
    hasBin: true

  bs58@4.0.1:
    resolution: {integrity: sha512-Ok3Wdf5vOIlBrgCvTq96gBkJw+JUEzdBgyaza5HLtPm7yTHkjRy8+JzNyHF7BHa0bNWOQIp3m5YF0nnFcOIKLw==}

  bs58check@2.1.2:
    resolution: {integrity: sha512-0TS1jicxdU09dwJMNZtVAfzPi6Q6QeN0pM1Fkzrjn+XYHvzMKPU3pHVpva+769iNVSfIYWf7LJ6WR+BuuMf8cA==}

  bser@2.1.1:
    resolution: {integrity: sha512-gQxTNE/GAfIIrmHLUE3oJyp5FO6HRBfhjnw4/wMmA63ZGDJnWBmgY/lyQBpnDUkGmAhbSe39tx2d/iTOAfglwQ==}

  buffer-es6@4.9.3:
    resolution: {integrity: sha512-Ibt+oXxhmeYJSsCkODPqNpPmyegefiD8rfutH1NYGhMZQhSp95Rz7haemgnJ6dxa6LT+JLLbtgOMORRluwKktw==}

  buffer-from@1.1.2:
    resolution: {integrity: sha512-E+XQCRwSbaaiChtv6k6Dwgc+bx+Bs6vuKJHHl5kox/BaKbhiXzqQOwK4cO22yElGp2OCmjwVhT3HmxgyPGnJfQ==}

  buffer-xor@1.0.3:
    resolution: {integrity: sha512-571s0T7nZWK6vB67HI5dyUF7wXiNcfaPPPTl6zYCNApANjIvYJTg7hlud/+cJpdAhS7dVzqMLmfhfHR3rAcOjQ==}

  buffer@5.7.1:
    resolution: {integrity: sha512-EHcyIPBQ4BSGlvjB16k5KgAJ27CIsHY/2JBmCRReo48y9rQ3MaUzWX3KVlBa4U7MyX02HdVj0K7C3WaB3ju7FQ==}

  bytes@3.1.2:
    resolution: {integrity: sha512-/Nf7TyzTx6S3yRJObOAV7956r8cr2+Oj8AC5dt8wSP3BQAoeX58NoHyCU8P8zGkNXStjTSi6fzO6F0pBdcYbEg==}
    engines: {node: '>= 0.8'}

  call-bind-apply-helpers@1.0.1:
    resolution: {integrity: sha512-BhYE+WDaywFg2TBWYNXAE+8B1ATnThNBqXHP5nQu0jWJdVvY2hvkpyB3qOmtmDePiS5/BDQ8wASEWGMWRG148g==}
    engines: {node: '>= 0.4'}

  call-bind-apply-helpers@1.0.2:
    resolution: {integrity: sha512-Sp1ablJ0ivDkSzjcaJdxEunN5/XvksFJ2sMBFfq6x0ryhQV/2b/KwFe21cMpmHtPOSij8K99/wSfoEuTObmuMQ==}
    engines: {node: '>= 0.4'}

  call-bind@1.0.8:
    resolution: {integrity: sha512-oKlSFMcMwpUg2ednkhQ454wfWiU/ul3CkJe/PEHcTKuiX6RpbehUiFMXu13HalGZxfUwCQzZG747YXBn1im9ww==}
    engines: {node: '>= 0.4'}

  call-bound@1.0.3:
    resolution: {integrity: sha512-YTd+6wGlNlPxSuri7Y6X8tY2dmm12UMH66RpKMhiX6rsk5wXXnYgbUcOt8kiS31/AjfoTOvCsE+w8nZQLQnzHA==}
    engines: {node: '>= 0.4'}

  call-bound@1.0.4:
    resolution: {integrity: sha512-+ys997U96po4Kx/ABpBCqhA9EuxJaQWDQg7295H4hBphv3IZg0boBKuwYpt4YXp6MZ5AmZQnU/tyMTlRpaSejg==}
    engines: {node: '>= 0.4'}

  callsites@3.1.0:
    resolution: {integrity: sha512-P8BjAsXvZS+VIDUI11hHCQEv74YT67YUi5JJFNWIqL235sBmjX4+qx9Muvls5ivyNENctx46xQLQ3aTuE7ssaQ==}
    engines: {node: '>=6'}

  camelcase@5.3.1:
    resolution: {integrity: sha512-L28STB170nwWS63UjtlEOE3dldQApaJXZkOI1uMFfzf3rRuPegHaHesyee+YxQ+W6SvRDQV6UrdOdRiR153wJg==}
    engines: {node: '>=6'}

  camelcase@6.3.0:
    resolution: {integrity: sha512-Gmy6FhYlCY7uOElZUSbxo2UCDH8owEk996gkbrpsgGtrJLM3J7jGxl9Ic7Qwwj4ivOE5AWZWRMecDdF7hqGjFA==}
    engines: {node: '>=10'}

  caniuse-lite@1.0.30001690:
    resolution: {integrity: sha512-5ExiE3qQN6oF8Clf8ifIDcMRCRE/dMGcETG/XGMD8/XiXm6HXQgQTh1yZYLXXpSOsEUlJm1Xr7kGULZTuGtP/w==}

  caseless@0.12.0:
    resolution: {integrity: sha512-4tYFyifaFfGacoiObjJegolkwSU4xQNGbVgUiNYVUxbQ2x2lUsFvY4hVgVzGiIe6WLOPqycWXA40l+PWsxthUw==}

  chalk@4.1.2:
    resolution: {integrity: sha512-oKnbhFyRIXpUuez8iBMmyEa4nbj4IOQyuhc/wy9kY7/WVPcwIO9VA668Pu8RkO7+0G76SLROeyw9CpQ061i4mA==}
    engines: {node: '>=10'}

  char-regex@1.0.2:
    resolution: {integrity: sha512-kWWXztvZ5SBQV+eRgKFeh8q5sLuZY2+8WUIzlxWVTg+oGwY14qylx1KbKzHd8P6ZYkAg0xyIDU9JMHhyJMZ1jw==}
    engines: {node: '>=10'}

  chardet@0.7.0:
    resolution: {integrity: sha512-mT8iDcrh03qDGRRmoA2hmBJnxpllMR+0/0qlzjqZES6NdiWDcZkCNAk4rPFZ9Q85r27unkiNNg8ZOiwZXBHwcA==}

  charenc@0.0.2:
    resolution: {integrity: sha512-yrLQ/yVUFXkzg7EDQsPieE/53+0RlaWTs+wBrvW36cyilJ2SaDWfl4Yj7MtLTXleV9uEKefbAGUPv2/iWSooRA==}

  check-types@11.2.3:
    resolution: {integrity: sha512-+67P1GkJRaxQD6PKK0Et9DhwQB+vGg3PM5+aavopCpZT1lj9jeqfvpgTLAWErNj8qApkkmXlu/Ug74kmhagkXg==}

  chokidar@3.6.0:
    resolution: {integrity: sha512-7VT13fmjotKpGipCW9JEQAusEPE+Ei8nl6/g4FBAmIm0GOOLMua9NDDo/DWp0ZAxCr3cPq5ZpBqmPAQgDda2Pw==}
    engines: {node: '>= 8.10.0'}

  chokidar@4.0.3:
    resolution: {integrity: sha512-Qgzu8kfBvo+cA4962jnP1KkS6Dop5NS6g7R5LFYJr4b8Ub94PPQXUksCw9PvXoeXPRRddRNC5C1JQUR2SMGtnA==}
    engines: {node: '>= 14.16.0'}

  ci-info@2.0.0:
    resolution: {integrity: sha512-5tK7EtrZ0N+OLFMthtqOj4fI2Jeb88C4CAZPu25LDVUgXJ0A3Js4PMGqrn0JU1W0Mh1/Z8wZzYPxqUrXeBboCQ==}

  ci-info@3.9.0:
    resolution: {integrity: sha512-NIxF55hv4nSqQswkAeiOi1r83xy8JldOFDTWiug55KBu9Jnblncd2U6ViHmYgHf01TPZS77NJBhBMKdWj9HQMQ==}
    engines: {node: '>=8'}

  cipher-base@1.0.6:
    resolution: {integrity: sha512-3Ek9H3X6pj5TgenXYtNWdaBon1tgYCaebd+XPg0keyjEbEfkD4KkmAxkQ/i1vYvxdcT5nscLBfq9VJRmCBcFSw==}
    engines: {node: '>= 0.10'}

  circom_runtime@0.1.28:
    resolution: {integrity: sha512-ACagpQ7zBRLKDl5xRZ4KpmYIcZDUjOiNRuxvXLqhnnlLSVY1Dbvh73TI853nqoR0oEbihtWmMSjgc5f+pXf/jQ==}
    hasBin: true

  circomlib@2.0.5:
    resolution: {integrity: sha512-O7NQ8OS+J4eshBuoy36z/TwQU0YHw8W3zxZcs4hVwpEll3e4hDm3mgkIPqItN8FDeLEKZFK3YeT/+k8TiLF3/A==}

  circomlibjs@0.1.7:
    resolution: {integrity: sha512-GRAUoAlKAsiiTa+PA725G9RmEmJJRc8tRFxw/zKktUxlQISGznT4hH4ESvW8FNTsrGg/nNd06sGP/Wlx0LUHVg==}

  cjs-module-lexer@1.4.1:
    resolution: {integrity: sha512-cuSVIHi9/9E/+821Qjdvngor+xpnlwnuwIyZOaLmHBVdXL+gP+I6QQB9VkO7RI77YIcTV+S1W9AreJ5eN63JBA==}

  clean-stack@2.2.0:
    resolution: {integrity: sha512-4diC9HaTE+KRAMWhDhrGOECgWZxoevMc5TlkObMqNSsVU62PYzXZ/SMTjzyGAFF1YusgxGcSWTEXBhp0CPwQ1A==}
    engines: {node: '>=6'}

  cli-boxes@2.2.1:
    resolution: {integrity: sha512-y4coMcylgSCdVinjiDBuR8PCC2bLjyGTwEmPb9NHR/QaNU6EUOXcTY/s6VjGMD6ENSEaeQYHCY0GNGS5jfMwPw==}
    engines: {node: '>=6'}

  cli-cursor@3.1.0:
    resolution: {integrity: sha512-I/zHAwsKf9FqGoXM4WWRACob9+SNukZTd94DWF57E4toouRulbCxcUh6RKUEOQlYTHJnzkPMySvPNaaSLNfLZw==}
    engines: {node: '>=8'}

  cli-progress@3.12.0:
    resolution: {integrity: sha512-tRkV3HJ1ASwm19THiiLIXLO7Im7wlTuKnvkYaTkyoAPefqjNg7W7DHKUlGRxy9vxDvbyCYQkQozvptuMkGCg8A==}
    engines: {node: '>=4'}

  cli-spinners@2.9.2:
    resolution: {integrity: sha512-ywqV+5MmyL4E7ybXgKys4DugZbX0FC6LnwrhjuykIjnK9k8OQacQ7axGKnjDXWNhns0xot3bZI5h55H8yo9cJg==}
    engines: {node: '>=6'}

  cli-table3@0.5.1:
    resolution: {integrity: sha512-7Qg2Jrep1S/+Q3EceiZtQcDPWxhAvBw+ERf1162v4sikJrvojMHFqXt8QIVha8UlH9rgU0BeWPytZ9/TzYqlUw==}
    engines: {node: '>=6'}

  cli-table3@0.6.5:
    resolution: {integrity: sha512-+W/5efTR7y5HRD7gACw9yQjqMVvEMLBHmboM/kPWam+H+Hmyrgjh6YncVKK122YZkXrLudzTuAukUw9FnMf7IQ==}
    engines: {node: 10.* || >= 12.*}

  cli-table@0.3.11:
    resolution: {integrity: sha512-IqLQi4lO0nIB4tcdTpN4LCB9FI3uqrJZK7RC515EnhZ6qBaglkIgICb1wjeAqpdoOabm1+SuQtkXIPdYC93jhQ==}
    engines: {node: '>= 0.2.0'}

  cli-width@4.1.0:
    resolution: {integrity: sha512-ouuZd4/dm2Sw5Gmqy6bGyNNNe1qt9RpmxveLSO7KcgsTnU7RXfsw+/bukWGo1abgBiMAic068rclZsO4IWmmxQ==}
    engines: {node: '>= 12'}

  cliui@7.0.4:
    resolution: {integrity: sha512-OcRE68cOsVMXp1Yvonl/fzkQOyjLSu/8bhPDfQt0e0/Eb283TKP20Fs2MqoPsr9SwA595rRCA+QMzYc9nBP+JQ==}

  cliui@8.0.1:
    resolution: {integrity: sha512-BSeNnyus75C4//NQ9gQt1/csTXyo/8Sb+afLAkzAptFuMsod9HFokGNudZpi/oQV73hnVK+sR+5PVRMd+Dr7YQ==}
    engines: {node: '>=12'}

  clone@1.0.4:
    resolution: {integrity: sha512-JQHZ2QMW6l3aH/j6xCqQThY/9OH4D/9ls34cgkUBiEeocRTU04tHfKPBsUK1PqZCUQM7GiA0IIXJSuXHI64Kbg==}
    engines: {node: '>=0.8'}

  co@4.6.0:
    resolution: {integrity: sha512-QVb0dM5HvG+uaxitm8wONl7jltx8dqhfU33DcqtOZcLSVIKSDDLDi7+0LbAKiyI8hD9u42m2YxXSkMGWThaecQ==}
    engines: {iojs: '>= 1.0.0', node: '>= 0.12.0'}

  collect-v8-coverage@1.0.2:
    resolution: {integrity: sha512-lHl4d5/ONEbLlJvaJNtsF/Lz+WvB07u2ycqTYbdrq7UypDXailES4valYb2eWiJFxZlVmpGekfqoxQhzyFdT4Q==}

  color-convert@2.0.1:
    resolution: {integrity: sha512-RRECPsj7iu/xb5oKYcsFHSppFNnsj/52OVTRKb4zP5onXwVF3zVmmToNcOfGC+CRDpfK/U584fMg38ZHCaElKQ==}
    engines: {node: '>=7.0.0'}

  color-name@1.1.4:
    resolution: {integrity: sha512-dOy+3AuW3a2wNbZHIuMZpTcgjGuLU/uBL/ubcZF9OXbDo8ff4O8yVp5Bf0efS8uEoYo5q4Fx7dY9OgQGXgAsQA==}

  colors@1.0.3:
    resolution: {integrity: sha512-pFGrxThWcWQ2MsAz6RtgeWe4NK2kUE1WfsrvvlctdII745EW9I0yflqhe7++M5LEc7bV2c/9/5zc8sFcpL0Drw==}
    engines: {node: '>=0.1.90'}

  colors@1.4.0:
    resolution: {integrity: sha512-a+UqTh4kgZg/SlGvfbzDHpgRu7AAQOmmqRHJnxhRZICKFUT91brVhNNt58CMWU9PsBbv3PDCZUHbVxuDiH2mtA==}
    engines: {node: '>=0.1.90'}

  combined-stream@1.0.8:
    resolution: {integrity: sha512-FQN4MRfuJeHf7cBbBMJFXhKSDq+2kAArBlmRBvcvFE5BB1HZKXtSFASDhdlz9zOYwxh8lDdnvmMOe/+5cdoEdg==}
    engines: {node: '>= 0.8'}

  command-exists@1.2.9:
    resolution: {integrity: sha512-LTQ/SGc+s0Xc0Fu5WaKnR0YiygZkm9eKFvyS+fRsU7/ZWFF8ykFM6Pc9aCVf1+xasOOZpO3BAVgVrKvsqKHV7w==}

  commander@13.0.0:
    resolution: {integrity: sha512-oPYleIY8wmTVzkvQq10AEok6YcTC4sRUBl8F9gVuwchGVUCTbl/vhLTaQqutuuySYOsu8YTgV+OxKc/8Yvx+mQ==}
    engines: {node: '>=18'}

  commander@8.3.0:
    resolution: {integrity: sha512-OkTL9umf+He2DZkUq8f8J9of7yL6RJKI24dVITBmNfZBmri9zYZQrKkuXiKhyfPSu8tUhnVBB1iKXevvnlR4Ww==}
    engines: {node: '>= 12'}

  concat-map@0.0.1:
    resolution: {integrity: sha512-/Srv4dswyQNBfohGpz9o6Yb3Gz3SrUDqBH5rTuhGR7ahtlbYKnVxw2bCFMRljaA7EXHaXZ8wsHdodFvbkhKmqg==}

  concat-stream@1.6.2:
    resolution: {integrity: sha512-27HBghJxjiZtIk3Ycvn/4kbJk/1uZuJFfuPEns6LaEvpvG1f0hTea8lilrouyo9mVc2GWdcEZ8OLoGmSADlrCw==}
    engines: {'0': node >= 0.8}

  convert-source-map@2.0.0:
    resolution: {integrity: sha512-Kvp459HrV2FEJ1CAsi1Ku+MY3kasH19TFykTz2xWmMeq6bk2NU3XXvfJ+Q61m0xktWwt+1HSYf3JZsTms3aRJg==}

  cookie@0.4.2:
    resolution: {integrity: sha512-aSWTXFzaKWkvHO1Ny/s+ePFpvKsPnjc551iI41v3ny/ow6tBG5Vd+FuqGNhh1LxOmVzOlGUriIlOaokOvhaStA==}
    engines: {node: '>= 0.6'}

  core-util-is@1.0.3:
    resolution: {integrity: sha512-ZQBvi1DcpJ4GDqanjucZ2Hj3wEO5pZDS89BWbkcrvdxksJorwUDDZamX9ldFkp9aw2lmBDLgkObEA4DWNJ9FYQ==}

  create-hash@1.2.0:
    resolution: {integrity: sha512-z00bCGNHDG8mHAkP7CtT1qVu+bFQUPjYq/4Iv3C3kWjTFV10zIjfSoeqXo9Asws8gwSHDGj/hl2u4OGIjapeCg==}

  create-hmac@1.1.7:
    resolution: {integrity: sha512-MJG9liiZ+ogc4TzUwuvbER1JRdgvUFSB5+VR/g5h82fGaIRWMWddtKBHi7/sVhfjQZ6SehlyhvQYrcYkaUIpLg==}

  create-jest@29.7.0:
    resolution: {integrity: sha512-Adz2bdH0Vq3F53KEMJOoftQFutWCukm6J24wbPWRO4k1kMY7gS7ds/uoJkNuV8wDCtWWnuwGcJwpWcih+zEW1Q==}
    engines: {node: ^14.15.0 || ^16.10.0 || >=18.0.0}
    hasBin: true

  create-require@1.1.1:
    resolution: {integrity: sha512-dcKFX3jn0MpIaXjisoRvexIJVEKzaq7z2rZKxf+MSr9TkdmHmsU4m2lcLojrj/FHl8mk5VxMmYA+ftRkP/3oKQ==}

  cross-spawn@7.0.6:
    resolution: {integrity: sha512-uV2QOWP2nWzsy2aMp8aRibhi9dlzF5Hgh5SHaB9OiTGEyDTiJJyx0uy51QXdyWbtAHNua4XJzUKca3OzKUd3vA==}
    engines: {node: '>= 8'}

  crypt@0.0.2:
    resolution: {integrity: sha512-mCxBlsHFYh9C+HVpiEacem8FEBnMXgU9gy4zmNC+SXAZNB/1idgp/aulFJ4FgCi7GPEVbfyng092GqL2k2rmow==}

  crypto-js@4.2.0:
    resolution: {integrity: sha512-KALDyEYgpY+Rlob/iriUtjV6d5Eq+Y191A5g4UqLAi8CyGP9N1+FdVbkc1SxKc2r4YAYqG8JzO2KGL+AizD70Q==}

  dataloader@1.4.0:
    resolution: {integrity: sha512-68s5jYdlvasItOJnCuI2Q9s4q98g0pCyL3HrcKJu8KNugUl8ahgmZYg38ysLTgQjjXX3H8CJLkAvWrclWfcalw==}

  debug@4.3.5:
    resolution: {integrity: sha512-pt0bNEmneDIvdL1Xsd9oDQ/wrQRkXDT4AUWlNZNPKvW5x/jyO9VFXkJUP07vQ2upmw5PlaITaPKc31jK13V+jg==}
    engines: {node: '>=6.0'}
    peerDependencies:
      supports-color: '*'
    peerDependenciesMeta:
      supports-color:
        optional: true

  debug@4.4.0:
    resolution: {integrity: sha512-6WTZ/IxCY/T6BALoZHaE4ctp9xm+Z5kY/pzYaCHRFeyVhojxlrm+46y68HA6hr0TcwEssoxNiDEUJQjfPZ/RYA==}
    engines: {node: '>=6.0'}
    peerDependencies:
      supports-color: '*'
    peerDependenciesMeta:
      supports-color:
        optional: true

  decamelize@4.0.0:
    resolution: {integrity: sha512-9iE1PgSik9HeIIw2JO94IidnE3eBoQrFJ3w7sFuzSX4DpmZ3v5sZpUiV5Swcf6mQEF+Y0ru8Neo+p+nyh2J+hQ==}
    engines: {node: '>=10'}

  dedent@1.5.3:
    resolution: {integrity: sha512-NHQtfOOW68WD8lgypbLA5oT+Bt0xXJhiYvoR6SmmNXZfpzOGXwdKWmcwG8N7PwVVWV3eF/68nmD9BaJSsTBhyQ==}
    peerDependencies:
      babel-plugin-macros: ^3.1.0
    peerDependenciesMeta:
      babel-plugin-macros:
        optional: true

  deep-is@0.1.4:
    resolution: {integrity: sha512-oIPzksmTg4/MriiaYGO+okXDT7ztn/w3Eptv/+gSIdMdKsJo0u4CfYNFJPy+4SKMuCqGw2wxnA+URMg3t8a/bQ==}

  deepmerge@4.3.1:
    resolution: {integrity: sha512-3sUqbMEc77XqpdNO7FRyRog+eW3ph+GYCbj+rK+uYyRMuwsVy0rMiVtPn+QJlKFvWP/1PYpapqYn0Me2knFn+A==}
    engines: {node: '>=0.10.0'}

  defaults@1.0.4:
    resolution: {integrity: sha512-eFuaLoy/Rxalv2kr+lqMlUnrDWV+3j4pljOIJgLIhI058IQfWJ7vXhyEIHu+HtC738klGALYxOKDO0bQP3tg8A==}

  define-data-property@1.1.4:
    resolution: {integrity: sha512-rBMvIzlpA8v6E+SJZoo++HAYqsLrkg7MSfIinMPFhmkorw7X+dOXVJQs+QT69zGkzMyfDnIMN2Wid1+NbL3T+A==}
    engines: {node: '>= 0.4'}

  delayed-stream@1.0.0:
    resolution: {integrity: sha512-ZySD7Nf91aLB0RxL4KGrKHBXl7Eds1DAmEdcoVawXnLD7SDhpNgtuII2aAkg7a7QS41jxPSZ17p4VdGnMHk3MQ==}
    engines: {node: '>=0.4.0'}

  depd@2.0.0:
    resolution: {integrity: sha512-g7nH6P6dyDioJogAAGprGpCtVImJhpPk/roCzdb3fIh61/s/nPsfR6onyMwkCAR/OlC3yBC0lESvUoQEAssIrw==}
    engines: {node: '>= 0.8'}

  detect-indent@6.1.0:
    resolution: {integrity: sha512-reYkTUJAZb9gUuZ2RvVCNhVHdg62RHnJ7WJl8ftMi4diZ6NWlciOzQN88pUhSELEwflJht4oQDv0F0BMlwaYtA==}
    engines: {node: '>=8'}

  detect-newline@3.1.0:
    resolution: {integrity: sha512-TLz+x/vEXm/Y7P7wn1EJFNLxYpUD4TgMosxY6fAVJUnJMbupHBOncxyWUG9OpTaH9EBD7uFI5LfEgmMOc54DsA==}
    engines: {node: '>=8'}

  diff-sequences@29.6.3:
    resolution: {integrity: sha512-EjePK1srD3P08o2j4f0ExnylqRs5B9tJjcp9t1krH2qRi8CCdsYfwe9JgSLurFBWwq4uOlipzfk5fHNvwFKr8Q==}
    engines: {node: ^14.15.0 || ^16.10.0 || >=18.0.0}

  diff@4.0.2:
    resolution: {integrity: sha512-58lmxKSA4BNyLz+HHMUzlOEpg09FV+ev6ZMe3vJihgdxzgcwZ8VoEEPmALCZG9LmqfVoNMMKpttIYTVG6uDY7A==}
    engines: {node: '>=0.3.1'}

  diff@5.2.0:
    resolution: {integrity: sha512-uIFDxqpRZGZ6ThOk84hEfqWoHx2devRFvpTZcTHur85vImfaxUbTW9Ryh4CpCuDnToOP1CEtXKIgytHBPVff5A==}
    engines: {node: '>=0.3.1'}

  dir-glob@3.0.1:
    resolution: {integrity: sha512-WkrWp9GR4KXfKGYzOLmTuGVi1UWFfws377n9cc55/tb6DuqyF6pcQ5AbiHEshaDpY9v6oaSr2XCDidGmMwdzIA==}
    engines: {node: '>=8'}

  doctrine@3.0.0:
    resolution: {integrity: sha512-yS+Q5i3hBf7GBkd4KG8a7eBNNWNGLTaEwwYWUijIYM7zrlYDM0BFXHjjPWlWZ1Rg7UaddZeIDmi9jF3HmqiQ2w==}
    engines: {node: '>=6.0.0'}

  dotenv@8.6.0:
    resolution: {integrity: sha512-IrPdXQsk2BbzvCBGBOTmmSH5SodmqZNt4ERAZDmW4CT+tL8VtvinqywuANaFu4bOMWki16nqf0e4oC0QIaDr/g==}
    engines: {node: '>=10'}

  dunder-proto@1.0.1:
    resolution: {integrity: sha512-KIN/nDJBQRcXw0MLVhZE9iQHmG68qAVIBg9CqmUYjmQIhgij9U5MFvrqkUL5FbtyyzZuOeOt0zdeRe4UY7ct+A==}
    engines: {node: '>= 0.4'}

  ejs@3.1.10:
    resolution: {integrity: sha512-UeJmFfOrAQS8OJWPZ4qtgHyWExa088/MtK5UEyoJGFH67cDEXkZSviOiKRCZ4Xij0zxI3JECgYs3oKx+AizQBA==}
    engines: {node: '>=0.10.0'}
    hasBin: true

  electron-to-chromium@1.5.79:
    resolution: {integrity: sha512-nYOxJNxQ9Om4EC88BE4pPoNI8xwSFf8pU/BAeOl4Hh/b/i6V4biTAzwV7pXi3ARKeoYO5JZKMIXTryXSVer5RA==}

  elliptic@6.5.4:
    resolution: {integrity: sha512-iLhC6ULemrljPZb+QutR5TQGB+pdW6KGD5RSegS+8sorOZT+rdQFbsQFJgvN3eRqNALqJer4oQ16YvJHlU8hzQ==}

  elliptic@6.6.1:
    resolution: {integrity: sha512-RaddvvMatK2LJHqFJ+YA4WysVN5Ita9E35botqIYspQ4TkRAlCicdzKOjlyv/1Za5RyTNn7di//eEV0uTAfe3g==}

  emittery@0.13.1:
    resolution: {integrity: sha512-DeWwawk6r5yR9jFgnDKYt4sLS0LmHJJi3ZOnb5/JdbYwj3nW+FxQnHIjhBKz8YLC7oRNPVM9NQ47I3CVx34eqQ==}
    engines: {node: '>=12'}

  emoji-regex@8.0.0:
    resolution: {integrity: sha512-MSjYzcWNOA0ewAHpz0MxpYFvwg6yjy1NG3xteoqz644VCo/RPgnr1/GGt+ic3iJTzQ8Eu3TdM14SawnVUmGE6A==}

  enquirer@2.4.1:
    resolution: {integrity: sha512-rRqJg/6gd538VHvR3PSrdRBb/1Vy2YfzHqzvbhGIQpDRKIa4FgV/54b5Q1xYSxOOwKvjXweS26E0Q+nAMwp2pQ==}
    engines: {node: '>=8.6'}

  env-paths@2.2.1:
    resolution: {integrity: sha512-+h1lkLKhZMTYjog1VEpJNG7NZJWcuc2DDk/qsqSTRRCOXiLjeQ1d1/udrUGhqMxUgAlwKNZ0cf2uqan5GLuS2A==}
    engines: {node: '>=6'}

  error-ex@1.3.2:
    resolution: {integrity: sha512-7dFHNmqeFSEt2ZBsCriorKnn3Z2pj+fd9kmI6QoWw4//DL+icEBfc0U7qJCisqrTsKTjw4fNFy2pW9OqStD84g==}

  es-define-property@1.0.1:
    resolution: {integrity: sha512-e3nRfgfUZ4rNGL232gUgX06QNyyez04KdjFrF+LTRoOXmrOgFKDg4BCdsjW8EnT69eqdYGmRpJwiPVYNrCaW3g==}
    engines: {node: '>= 0.4'}

  es-errors@1.3.0:
    resolution: {integrity: sha512-Zf5H2Kxt2xjTvbJvP2ZWLEICxA6j+hAmMzIlypy4xcBg1vKVnx89Wy0GbS+kf5cwCVFFzdCFh2XSCFNULS6csw==}
    engines: {node: '>= 0.4'}

  es-object-atoms@1.0.0:
    resolution: {integrity: sha512-MZ4iQ6JwHOBQjahnjwaC1ZtIBH+2ohjamzAO3oaHcXYup7qxjF2fixyH+Q71voWHeOkI2q/TnJao/KfXYIZWbw==}
    engines: {node: '>= 0.4'}

  es-object-atoms@1.1.1:
    resolution: {integrity: sha512-FGgH2h8zKNim9ljj7dankFPcICIK9Cp5bm+c2gQSYePhpaG5+esrLODihIorn+Pe6FGJzWhXQotPv73jTaldXA==}
    engines: {node: '>= 0.4'}

  esbuild@0.23.1:
    resolution: {integrity: sha512-VVNz/9Sa0bs5SELtn3f7qhJCDPCF5oMEl5cO9/SSinpE9hbPVvxbd572HH5AKiP7WD8INO53GgfDDhRjkylHEg==}
    engines: {node: '>=18'}
    hasBin: true

  escalade@3.2.0:
    resolution: {integrity: sha512-WUj2qlxaQtO4g6Pq5c29GTcWGDyd8itL8zTlipgECz3JesAiiOKotd8JU6otB3PACgG6xkJUyVhboMS+bje/jA==}
    engines: {node: '>=6'}

  escape-string-regexp@2.0.0:
    resolution: {integrity: sha512-UpzcLCXolUWcNu5HtVMHYdXJjArjsF9C0aNnquZYY4uW/Vu0miy5YoWvbV345HauVvcAUnpRuhMMcqTcGOY2+w==}
    engines: {node: '>=8'}

  escape-string-regexp@4.0.0:
    resolution: {integrity: sha512-TtpcNJ3XAzx3Gq8sWRzJaVajRs0uVxA2YAkdb1jm2YkPz4G6egUFAyA3n5vtEIZefPk5Wa4UXbKuS5fKkJWdgA==}
    engines: {node: '>=10'}

  escodegen@1.14.3:
    resolution: {integrity: sha512-qFcX0XJkdg+PB3xjZZG/wKSuT1PnQWx57+TVSjIMmILd2yC/6ByYElPwJnslDsuWuSAp4AwJGumarAAmJch5Kw==}
    engines: {node: '>=4.0'}
    hasBin: true

  eslint-config-prettier@9.1.0:
    resolution: {integrity: sha512-NSWl5BFQWEPi1j4TjVNItzYV7dZXZ+wP6I6ZhrBGpChQhZRUaElihE9uRRkcbRnNb76UMKDF3r+WTmNcGPKsqw==}
    hasBin: true
    peerDependencies:
      eslint: '>=7.0.0'

  eslint-plugin-jest@28.10.0:
    resolution: {integrity: sha512-hyMWUxkBH99HpXT3p8hc7REbEZK3D+nk8vHXGgpB+XXsi0gO4PxMSP+pjfUzb67GnV9yawV9a53eUmcde1CCZA==}
    engines: {node: ^16.10.0 || ^18.12.0 || >=20.0.0}
    peerDependencies:
      '@typescript-eslint/eslint-plugin': ^6.0.0 || ^7.0.0 || ^8.0.0
      eslint: ^7.0.0 || ^8.0.0 || ^9.0.0
      jest: '*'
    peerDependenciesMeta:
      '@typescript-eslint/eslint-plugin':
        optional: true
      jest:
        optional: true

  eslint-scope@7.2.2:
    resolution: {integrity: sha512-dOt21O7lTMhDM+X9mB4GX+DZrZtCUJPL/wlcTqxyrx5IvO0IYtILdtrQGQp+8n5S0gwSVmOf9NQrjMOgfQZlIg==}
    engines: {node: ^12.22.0 || ^14.17.0 || >=16.0.0}

  eslint-visitor-keys@3.4.3:
    resolution: {integrity: sha512-wpc+LXeiyiisxPlEkUzU6svyS1frIO3Mgxj1fdy7Pm8Ygzguax2N3Fa/D/ag1WqbOprdI+uY6wMUl8/a2G+iag==}
    engines: {node: ^12.22.0 || ^14.17.0 || >=16.0.0}

  eslint-visitor-keys@4.2.0:
    resolution: {integrity: sha512-UyLnSehNt62FFhSwjZlHmeokpRK59rcz29j+F1/aDgbkbRTk7wIc9XzdoasMUbRNKDM0qQt/+BJ4BrpFeABemw==}
    engines: {node: ^18.18.0 || ^20.9.0 || >=21.1.0}

  eslint@8.57.1:
    resolution: {integrity: sha512-ypowyDxpVSYpkXr9WPv2PAZCtNip1Mv5KTW0SCurXv/9iOpcrH9PaqUElksqEB6pChqHGDRCFTyrZlGhnLNGiA==}
    engines: {node: ^12.22.0 || ^14.17.0 || >=16.0.0}
    deprecated: This version is no longer supported. Please see https://eslint.org/version-support for other options.
    hasBin: true

  espree@9.6.1:
    resolution: {integrity: sha512-oruZaFkjorTpF32kDSI5/75ViwGeZginGGy2NoOSg3Q9bnwlnmDm4HLnkl0RE3n+njDXR037aY1+x58Z/zFdwQ==}
    engines: {node: ^12.22.0 || ^14.17.0 || >=16.0.0}

  esprima@1.2.2:
    resolution: {integrity: sha512-+JpPZam9w5DuJ3Q67SqsMGtiHKENSMRVoxvArfJZK01/BfLEObtZ6orJa/MtoGNR/rfMgp5837T41PAmTwAv/A==}
    engines: {node: '>=0.4.0'}
    hasBin: true

  esprima@4.0.1:
    resolution: {integrity: sha512-eGuFFw7Upda+g4p+QHvnW0RyTX/SVeJBDM/gCtMARO0cLuT2HcEKnTPvhjV6aGeqrCB/sbNop0Kszm0jsaWU4A==}
    engines: {node: '>=4'}
    hasBin: true

  esquery@1.6.0:
    resolution: {integrity: sha512-ca9pw9fomFcKPvFLXhBKUK90ZvGibiGOvRJNbjljY7s7uq/5YO4BOzcYtJqExdx99rF6aAcnRxHmcUHcz6sQsg==}
    engines: {node: '>=0.10'}

  esrecurse@4.3.0:
    resolution: {integrity: sha512-KmfKL3b6G+RXvP8N1vr3Tq1kL/oCFgn2NYXEtqP8/L3pKapUA4G8cFVaoF3SU323CD4XypR/ffioHmkti6/Tag==}
    engines: {node: '>=4.0'}

  estraverse@4.3.0:
    resolution: {integrity: sha512-39nnKffWz8xN1BU/2c79n9nB9HDzo0niYUqx6xyqUnyoAnQyyWpOTdZEeiCch8BBu515t4wp9ZmgVfVhn9EBpw==}
    engines: {node: '>=4.0'}

  estraverse@5.3.0:
    resolution: {integrity: sha512-MMdARuVEQziNTeJD8DgMqmhwR11BRQ/cBP+pLtYdSTnf3MIO8fFeiINEbX36ZdNlfU/7A9f3gUw49B3oQsvwBA==}
    engines: {node: '>=4.0'}

  esutils@2.0.3:
    resolution: {integrity: sha512-kVscqXk4OCp68SZ0dkgEKVi6/8ij300KBWTJq32P/dYeWTSwK41WyTxalN1eRmA5Z9UU/LX9D7FWSmV9SAYx6g==}
    engines: {node: '>=0.10.0'}

  eth-gas-reporter@0.2.27:
    resolution: {integrity: sha512-femhvoAM7wL0GcI8ozTdxfuBtBFJ9qsyIAsmKVjlWAHUbdnnXHt+lKzz/kmldM5lA9jLuNHGwuIxorNpLbR1Zw==}
    peerDependencies:
      '@codechecks/client': ^0.1.0
    peerDependenciesMeta:
      '@codechecks/client':
        optional: true

  ethereum-cryptography@0.1.3:
    resolution: {integrity: sha512-w8/4x1SGGzc+tO97TASLja6SLd3fRIK2tLVcV2Gx4IB21hE19atll5Cq9o3d0ZmAYC/8aw0ipieTSiekAea4SQ==}

  ethereum-cryptography@1.2.0:
    resolution: {integrity: sha512-6yFQC9b5ug6/17CQpCyE3k9eKBMdhyVjzUy1WkiuY/E4vj/SXDBbCw8QEIaXqf0Mf2SnY6RmpDcwlUmBSS0EJw==}

  ethereumjs-abi@0.6.8:
    resolution: {integrity: sha512-Tx0r/iXI6r+lRsdvkFDlut0N08jWMnKRZ6Gkq+Nmw75lZe4e6o3EkSnkaBP5NF6+m5PTGAr9JP43N3LyeoglsA==}
    deprecated: This library has been deprecated and usage is discouraged.

  ethereumjs-util@6.2.1:
    resolution: {integrity: sha512-W2Ktez4L01Vexijrm5EB6w7dg4n/TgpoYU4avuT5T3Vmnw/eCRtiBrJfQYS/DCSvDIOLn2k57GcHdeBcgVxAqw==}

  ethers@5.7.2:
    resolution: {integrity: sha512-wswUsmWo1aOK8rR7DIKiWSw9DbLWe6x98Jrn8wcTflTVvaXhAMaB5zGAXy0GYQEQp9iO1iSHWVyARQm11zUtyg==}

  ethjs-util@0.1.6:
    resolution: {integrity: sha512-CUnVOQq7gSpDHZVVrQW8ExxUETWrnrvXYvYz55wOU8Uj4VCgw56XC2B/fVqQN+f7gmrnRHSLVnFAwsCuNwji8w==}
    engines: {node: '>=6.5.0', npm: '>=3'}

  eventemitter3@5.0.1:
    resolution: {integrity: sha512-GWkBvjiSZK87ELrYOSESUYeVIc9mvLLf/nXalMOS5dYrgZq9o5OVkbZAVM06CVxYsCwH9BDZFPlQTlPA1j4ahA==}

  evp_bytestokey@1.0.3:
    resolution: {integrity: sha512-/f2Go4TognH/KvCISP7OUsHn85hT9nUkxxA9BEWxFn+Oj9o8ZNLm/40hdlgSLyuOimsrTKLUMEorQexp/aPQeA==}

  execa@5.1.1:
    resolution: {integrity: sha512-8uSpZZocAZRBAPIEINJj3Lo9HyGitllczc27Eh5YYojjMFMn8yHMDMaUHE2Jqfq05D/wucwI4JGURyXt1vchyg==}
    engines: {node: '>=10'}

  exit@0.1.2:
    resolution: {integrity: sha512-Zk/eNKV2zbjpKzrsQ+n1G6poVbErQxJ0LBOJXaKZ1EViLzH+hrLu9cdXI4zw9dBQJslwBEpbQ2P1oS7nDxs6jQ==}
    engines: {node: '>= 0.8.0'}

  expect@29.7.0:
    resolution: {integrity: sha512-2Zks0hf1VLFYI1kbh0I5jP3KHHyCHpkfyHBzsSXRFgl/Bg9mWYfMW8oD+PdMPlEwy5HNsR9JutYy6pMeOh61nw==}
    engines: {node: ^14.15.0 || ^16.10.0 || >=18.0.0}

  extendable-error@0.1.7:
    resolution: {integrity: sha512-UOiS2in6/Q0FK0R0q6UY9vYpQ21mr/Qn1KOnte7vsACuNJf514WvCCUHSRCPcgjPT2bAhNIJdlE6bVap1GKmeg==}

  external-editor@3.1.0:
    resolution: {integrity: sha512-hMQ4CX1p1izmuLYyZqLMO/qGNw10wSv9QDCPfzXfyFrOaCSSoRfqE1Kf1s5an66J5JZC62NewG+mK49jOCtQew==}
    engines: {node: '>=4'}

  fast-deep-equal@3.1.3:
    resolution: {integrity: sha512-f3qQ9oQy9j2AhBe/H9VC91wLmKBCCU/gDOnKNAYG5hswO7BLKj09Hc5HYNz9cGI++xlpDCIgDaitVs03ATR84Q==}

  fast-glob@3.3.3:
    resolution: {integrity: sha512-7MptL8U0cqcFdzIzwOTHoilX9x5BrNqye7Z/LuC7kCMRio1EMSyqRK3BEAUD7sXRq4iT4AzTVuZdhgQ2TCvYLg==}
    engines: {node: '>=8.6.0'}

  fast-json-stable-stringify@2.1.0:
    resolution: {integrity: sha512-lhd/wF+Lk98HZoTCtlVraHtfh5XYijIjalXck7saUtuanSDyLMxnHhSXEDJqHxD7msR8D0uCmqlkwjCV8xvwHw==}

  fast-levenshtein@2.0.6:
    resolution: {integrity: sha512-DCXu6Ifhqcks7TZKY3Hxp3y6qphY5SJZmrWMDrKcERSOXWQdMhU9Ig/PYrzyw/ul9jOIyh0N4M0tbC5hodg8dw==}

  fastfile@0.0.20:
    resolution: {integrity: sha512-r5ZDbgImvVWCP0lA/cGNgQcZqR+aYdFx3u+CtJqUE510pBUVGMn4ulL/iRTI4tACTYsNJ736uzFxEBXesPAktA==}

  fastq@1.18.0:
    resolution: {integrity: sha512-QKHXPW0hD8g4UET03SdOdunzSouc9N4AuHdsX8XNcTsuz+yYFILVNIX4l9yHABMhiEI9Db0JTTIpu0wB+Y1QQw==}

  fb-watchman@2.0.2:
    resolution: {integrity: sha512-p5161BqbuCaSnB8jIbzQHOlpgsPmK5rJVDfDKO91Axs5NC1uu3HRQm6wt9cd9/+GtQQIO53JdGXXoyDpTAsgYA==}

  fdir@6.4.3:
    resolution: {integrity: sha512-PMXmW2y1hDDfTSRc9gaXIuCCRpuoz3Kaz8cUelp3smouvfT632ozg2vrT6lJsHKKOF59YLbOGfAWGUcKEfRMQw==}
    peerDependencies:
      picomatch: ^3 || ^4
    peerDependenciesMeta:
      picomatch:
        optional: true

  ffjavascript@0.2.63:
    resolution: {integrity: sha512-dBgdsfGks58b66JnUZeZpGxdMIDQ4QsD3VYlRJyFVrKQHb2kJy4R2gufx5oetrTxXPT+aEjg0dOvOLg1N0on4A==}

  ffjavascript@0.3.0:
    resolution: {integrity: sha512-l7sR5kmU3gRwDy8g0Z2tYBXy5ttmafRPFOqY7S6af5cq51JqJWt5eQ/lSR/rs2wQNbDYaYlQr5O+OSUf/oMLoQ==}

  ffjavascript@0.3.1:
    resolution: {integrity: sha512-4PbK1WYodQtuF47D4pRI5KUg3Q392vuP5WjE1THSnceHdXwU3ijaoS0OqxTzLknCtz4Z2TtABzkBdBdMn3B/Aw==}

  file-entry-cache@6.0.1:
    resolution: {integrity: sha512-7Gps/XWymbLk2QLYK4NzpMOrYjMhdIxXuIvy2QBsLE6ljuodKvdkWs/cpyJJ3CVIVpH0Oi1Hvg1ovbMzLdFBBg==}
    engines: {node: ^10.12.0 || >=12.0.0}

  filelist@1.0.4:
    resolution: {integrity: sha512-w1cEuf3S+DrLCQL7ET6kz+gmlJdbq9J7yXCSjK/OZCPA+qEN1WyF4ZAf0YYJa4/shHJra2t/d/r8SV4Ji+x+8Q==}

  fill-range@7.1.1:
    resolution: {integrity: sha512-YsGpe3WHLK8ZYi4tWDg2Jy3ebRz2rXowDxnld4bkQB00cc/1Zw9AWnC0i9ztDJitivtQvaI9KaLyKrc+hBW0yg==}
    engines: {node: '>=8'}

  find-up@4.1.0:
    resolution: {integrity: sha512-PpOwAdQ/YlXQ2vj8a3h8IipDuYRi3wceVQQGYWxNINccq40Anw7BlsEXCMbt1Zt+OLA6Fq9suIpIWD0OsnISlw==}
    engines: {node: '>=8'}

  find-up@5.0.0:
    resolution: {integrity: sha512-78/PXT1wlLLDgTzDs7sjq9hzz0vXD+zn+7wypEe4fXQxCmdmqfGsEPQxmiCSQI3ajFV91bVSsvNtrJRiW6nGng==}
    engines: {node: '>=10'}

  flat-cache@3.2.0:
    resolution: {integrity: sha512-CYcENa+FtcUKLmhhqyctpclsq7QF38pKjZHsGNiSQF5r4FtoKDWabFDl3hzaEQMvT1LHEysw5twgLvpYYb4vbw==}
    engines: {node: ^10.12.0 || >=12.0.0}

  flat@5.0.2:
    resolution: {integrity: sha512-b6suED+5/3rTpUBdG1gupIl8MPFCAMA0QXwmljLhvCUKcUvdE4gWky9zpuGCcXHOsz4J9wPGNWq6OKpmIzz3hQ==}
    hasBin: true

  flatted@3.3.2:
    resolution: {integrity: sha512-AiwGJM8YcNOaobumgtng+6NHuOqC3A7MixFeDafM3X9cIUM+xUXoS5Vfgf+OihAYe20fxqNM9yPBXJzRtZ/4eA==}

  follow-redirects@1.15.9:
    resolution: {integrity: sha512-gew4GsXizNgdoRyqmyfMHyAmXsZDk6mHkSxZFCzW9gwlbtOW44CDtYavM+y+72qD/Vq2l550kMF52DT8fOLJqQ==}
    engines: {node: '>=4.0'}
    peerDependencies:
      debug: '*'
    peerDependenciesMeta:
      debug:
        optional: true

  for-each@0.3.5:
    resolution: {integrity: sha512-dKx12eRCVIzqCxFGplyFKJMPvLEWgmNtUrpTiJIR5u97zEhRG8ySrtboPHZXx7daLxQVrl643cTzbab2tkQjxg==}
    engines: {node: '>= 0.4'}

  form-data@2.5.2:
    resolution: {integrity: sha512-GgwY0PS7DbXqajuGf4OYlsrIu3zgxD6Vvql43IBhm6MahqA5SK/7mwhtNj2AdH2z35YR34ujJ7BN+3fFC3jP5Q==}
    engines: {node: '>= 0.12'}

  form-data@4.0.1:
    resolution: {integrity: sha512-tzN8e4TX8+kkxGPK8D5u0FNmjPUjw3lwC9lSLxxoB/+GtsJG91CO8bSWy73APlgAZzZbXEYZJuxjkHH2w+Ezhw==}
    engines: {node: '>= 6'}

  fp-ts@1.19.3:
    resolution: {integrity: sha512-H5KQDspykdHuztLTg+ajGN0Z2qUjcEf3Ybxc6hLt0k7/zPkn29XnKnxlBPyW2XIddWrGaJBzBl4VLYOtk39yZg==}

  fs-extra@11.1.1:
    resolution: {integrity: sha512-MGIE4HOvQCeUCzmlHs0vXpih4ysz4wg9qiSAu6cd42lVwPbTM1TjV7RusoyQqMmk/95gdQZX72u+YW+c3eEpFQ==}
    engines: {node: '>=14.14'}

  fs-extra@7.0.1:
    resolution: {integrity: sha512-YJDaCJZEnBmcbw13fvdAM9AwNOJwOzrE4pqMqBq5nFiEqXUqHwlK4B+3pUw6JNvfSPtX05xFHtYy/1ni01eGCw==}
    engines: {node: '>=6 <7 || >=8'}

  fs-extra@8.1.0:
    resolution: {integrity: sha512-yhlQgA6mnOJUKOsRUFsgJdQCvkKhcz8tlZG5HBQfReYZy46OwLcY+Zia0mtdHsOo9y/hP+CxMN0TU9QxoOtG4g==}
    engines: {node: '>=6 <7 || >=8'}

  fs-readdir-recursive@1.1.0:
    resolution: {integrity: sha512-GNanXlVr2pf02+sPN40XN8HG+ePaNcvM0q5mZBd668Obwb0yD5GiUbZOFgwn8kGMY6I3mdyDJzieUy3PTYyTRA==}

  fs.realpath@1.0.0:
    resolution: {integrity: sha512-OO0pH2lK6a0hZnAdau5ItzHPI6pUlvI7jMVnxUQRtw4owF2wk8lOSabtGDCTP4Ggrg2MbGnWO9X8K1t4+fGMDw==}

  fsevents@2.3.3:
    resolution: {integrity: sha512-5xoDfX+fL7faATnagmWPpbFtwh/R77WmMMqqHGS65C3vvB0YHrgF+B1YmZ3441tMj5n63k0212XNoJwzlhffQw==}
    engines: {node: ^8.16.0 || ^10.6.0 || >=11.0.0}
    os: [darwin]

  function-bind@1.1.2:
    resolution: {integrity: sha512-7XHNxH7qX9xG5mIwxkhumTox/MIRNcOgDrxWsMt2pAr23WHp6MrRlN7FBSFpCpr+oVO0F744iUgR82nJMfG2SA==}

  gensync@1.0.0-beta.2:
    resolution: {integrity: sha512-3hN7NaskYvMDLQY55gnW3NQ+mesEAepTqlg+VEbj7zzqEMBVNhzcGYYeqFo/TlYz6eQiFcp1HcsCZO+nGgS8zg==}
    engines: {node: '>=6.9.0'}

  get-caller-file@2.0.5:
    resolution: {integrity: sha512-DyFP3BM/3YHTQOCUL/w0OZHR0lpKeGrxotcHWcqNEdnltqFwXVfhEBQ94eIo34AfQpo0rGki4cyIiftY06h2Fg==}
    engines: {node: 6.* || 8.* || >= 10.*}

  get-intrinsic@1.2.7:
    resolution: {integrity: sha512-VW6Pxhsrk0KAOqs3WEd0klDiF/+V7gQOpAvY1jVU/LHmaD/kQO4523aiJuikX/QAKYiW6x8Jh+RJej1almdtCA==}
    engines: {node: '>= 0.4'}

  get-intrinsic@1.3.0:
    resolution: {integrity: sha512-9fSjSaos/fRIVIp+xSJlE6lfwhES7LNtKaCBIamHsjr2na1BiABJPo0mOjjz8GJDURarmCPGqaiVg5mfjb98CQ==}
    engines: {node: '>= 0.4'}

  get-package-type@0.1.0:
    resolution: {integrity: sha512-pjzuKtY64GYfWizNAJ0fr9VqttZkNiK2iS430LtIHzjBEr6bX8Am2zm4sW4Ro5wjWW5cAlRL1qAMTcXbjNAO2Q==}
    engines: {node: '>=8.0.0'}

  get-port@3.2.0:
    resolution: {integrity: sha512-x5UJKlgeUiNT8nyo/AcnwLnZuZNcSjSw0kogRB+Whd1fjjFq4B1hySFxSFWWSn4mIBzg3sRNUDFYc4g5gjPoLg==}
    engines: {node: '>=4'}

  get-proto@1.0.1:
    resolution: {integrity: sha512-sTSfBjoXBp89JvIKIefqw7U2CCebsc74kiY6awiGogKtoSGbgjYE/G/+l9sF3MWFPNc9IcoOC4ODfKHfxFmp0g==}
    engines: {node: '>= 0.4'}

  get-stream@6.0.1:
    resolution: {integrity: sha512-ts6Wi+2j3jQjqi70w5AlN8DFnkSwC+MqmxEzdEALB2qXZYV3X/b1CTfgPLGJNMeAWxdPfU8FO1ms3NUfaHCPYg==}
    engines: {node: '>=10'}

  get-tsconfig@4.8.1:
    resolution: {integrity: sha512-k9PN+cFBmaLWtVz29SkUoqU5O0slLuHJXt/2P+tMVFT+phsSGXGkp9t3rQIqdz0e+06EHNGs3oM6ZX1s2zHxRg==}

  glob-parent@5.1.2:
    resolution: {integrity: sha512-AOIgSQCepiJYwP3ARnGx+5VnTu2HBYdzbGP45eLw1vr3zB3vZLeyed1sC9hnbcOc9/SrMyM5RPQrkGz4aS9Zow==}
    engines: {node: '>= 6'}

  glob-parent@6.0.2:
    resolution: {integrity: sha512-XxwI8EOhVQgWp6iDL+3b0r86f4d6AX6zSU55HfB4ydCEuXLXc5FcYeOu+nnGftS4TEju/11rt4KJPTMgbfmv4A==}
    engines: {node: '>=10.13.0'}

  glob@7.2.3:
    resolution: {integrity: sha512-nFR0zLpU2YCaRxwoCJvL6UvCH2JFyFVIvwTLsIf21AuHlMskA1hhTdk+LlYJtOlYt9v6dvszD2BGRqBL+iQK9Q==}
    deprecated: Glob versions prior to v9 are no longer supported

  glob@8.1.0:
    resolution: {integrity: sha512-r8hpEjiQEYlF2QU0df3dS+nxxSIreXQS1qRhMJM0Q5NDdR386C7jb7Hwwod8Fgiuex+k0GFjgft18yvxm5XoCQ==}
    engines: {node: '>=12'}
    deprecated: Glob versions prior to v9 are no longer supported

  globals@11.12.0:
    resolution: {integrity: sha512-WOBp/EEGUiIsJSp7wcv/y6MO+lV9UoncWqxuFfm8eBwzWNgyfBd6Gz+IeKQ9jCmyhoH99g15M3T+QaVHFjizVA==}
    engines: {node: '>=4'}

  globals@13.24.0:
    resolution: {integrity: sha512-AhO5QUcj8llrbG09iWhPU2B204J1xnPeL8kQmVorSsy+Sjj1sk8gIyh6cUocGmH4L0UuhAJy+hJMRA4mgA4mFQ==}
    engines: {node: '>=8'}

  globals@15.14.0:
    resolution: {integrity: sha512-OkToC372DtlQeje9/zHIo5CT8lRP/FUgEOKBEhU4e0abL7J7CD24fD9ohiLN5hagG/kWCYj4K5oaxxtj2Z0Dig==}
    engines: {node: '>=18'}

  globby@11.1.0:
    resolution: {integrity: sha512-jhIXaOzy1sb8IyocaruWSn1TjmnBVs8Ayhcy83rmxNJ8q2uWKCAj3CnJY+KpGSXCueAPc0i05kVvVKtP1t9S3g==}
    engines: {node: '>=10'}

  gopd@1.2.0:
    resolution: {integrity: sha512-ZUKRh6/kUFoAiTAtTYPZJ3hw9wNxx+BIBOijnlG9PnrJsCcSjs1wyyD6vJpaYtgnzDrKYRSqf3OO6Rfa93xsRg==}
    engines: {node: '>= 0.4'}

  graceful-fs@4.2.11:
    resolution: {integrity: sha512-RbJ5/jmFcNNCcDV5o9eTnBLJ/HszWV0P73bc+Ff4nS/rJj+YaS6IGyiOL0VoBYX+l1Wrl3k63h/KrH+nhJ0XvQ==}

  graphemer@1.4.0:
    resolution: {integrity: sha512-EtKwoO6kxCL9WO5xipiHTZlSzBm7WLT627TqC/uVRd0HKmq8NXyebnNYxDoBi7wt8eTWrUrKXCOVaFq9x1kgag==}

  graphql-request@7.1.2:
    resolution: {integrity: sha512-+XE3iuC55C2di5ZUrB4pjgwe+nIQBuXVIK9J98wrVwojzDW3GMdSBZfxUk8l4j9TieIpjpggclxhNEU9ebGF8w==}
    peerDependencies:
      graphql: 14 - 16

  graphql@16.10.0:
    resolution: {integrity: sha512-AjqGKbDGUFRKIRCP9tCKiIGHyriz2oHEbPIbEtcSLSs4YjReZOIPQQWek4+6hjw62H9QShXHyaGivGiYVLeYFQ==}
    engines: {node: ^12.22.0 || ^14.16.0 || ^16.0.0 || >=17.0.0}

  handlebars@4.7.8:
    resolution: {integrity: sha512-vafaFqs8MZkRrSX7sFVUdo3ap/eNiLnb4IakshzvP56X5Nr1iGKAIqdX6tMlm6HcNRIkr6AxO5jFEoJzzpT8aQ==}
    engines: {node: '>=0.4.7'}
    hasBin: true

  hardhat-gas-reporter@1.0.10:
    resolution: {integrity: sha512-02N4+So/fZrzJ88ci54GqwVA3Zrf0C9duuTyGt0CFRIh/CdNwbnTgkXkRfojOMLBQ+6t+lBIkgbsOtqMvNwikA==}
    peerDependencies:
      hardhat: ^2.0.2

  hardhat@2.22.17:
    resolution: {integrity: sha512-tDlI475ccz4d/dajnADUTRc1OJ3H8fpP9sWhXhBPpYsQOg8JHq5xrDimo53UhWPl7KJmAeDCm1bFG74xvpGRpg==}
    hasBin: true
    peerDependencies:
      ts-node: '*'
      typescript: '*'
    peerDependenciesMeta:
      ts-node:
        optional: true
      typescript:
        optional: true

  has-flag@4.0.0:
    resolution: {integrity: sha512-EykJT/Q1KjTWctppgIAgfSO0tKVuZUjhgMr17kqTumMl6Afv3EISleU7qZUzoXDFTAHTDC4NOoG/ZxU3EvlMPQ==}
    engines: {node: '>=8'}

  has-property-descriptors@1.0.2:
    resolution: {integrity: sha512-55JNKuIW+vq4Ke1BjOTjM2YctQIvCT7GFzHwmfZPGo5wnrgkid0YQtnAleFSqumZm4az3n2BS+erby5ipJdgrg==}

  has-symbols@1.1.0:
    resolution: {integrity: sha512-1cDNdwJ2Jaohmb3sg4OmKaMBwuC48sYni5HUw2DvsC8LjGTLK9h+eb1X6RyuOHe4hT0ULCW68iomhjUoKUqlPQ==}
    engines: {node: '>= 0.4'}

  has-tostringtag@1.0.2:
    resolution: {integrity: sha512-NqADB8VjPFLM2V0VvHUewwwsw0ZWBaIdgo+ieHtK3hasLz4qeCRjYcqfB6AQrBggRKppKF8L52/VqdVsO47Dlw==}
    engines: {node: '>= 0.4'}

  hash-base@3.1.0:
    resolution: {integrity: sha512-1nmYp/rhMDiE7AYkDw+lLwlAzz0AntGIe51F3RfFfEqyQ3feY2eI/NcwC6umIQVOASPMsWJLJScWKSSvzL9IVA==}
    engines: {node: '>=4'}

  hash.js@1.1.7:
    resolution: {integrity: sha512-taOaskGt4z4SOANNseOviYDvjEJinIkRgmp7LbKP2YTTmVxWBl87s/uzK9r+44BclBSp2X7K1hqeNfz9JbBeXA==}

  hasown@2.0.2:
    resolution: {integrity: sha512-0hJU9SCPvmMzIBdZFqNPXWa6dqh7WdH0cII9y+CyS8rG3nL48Bclra9HmKhVVUHyPWNH5Y7xDwAB7bfgSjkUMQ==}
    engines: {node: '>= 0.4'}

  he@1.2.0:
    resolution: {integrity: sha512-F/1DnUGPopORZi0ni+CvrCgHQ5FyEAHRLSApuYWMmrbSwoN2Mn/7k+Gl38gJnR7yyDZk6WLXwiGod1JOWNDKGw==}
    hasBin: true

  hmac-drbg@1.0.1:
    resolution: {integrity: sha512-Tti3gMqLdZfhOQY1Mzf/AanLiqh1WTiJgEj26ZuYQ9fbkLomzGchCws4FyrSd4VkpBfiNhaE1On+lOz894jvXg==}

  hoopy@0.1.4:
    resolution: {integrity: sha512-HRcs+2mr52W0K+x8RzcLzuPPmVIKMSv97RGHy0Ea9y/mpcaK+xTrjICA04KAHi4GRzxliNqNJEFYWHghy3rSfQ==}
    engines: {node: '>= 6.0.0'}

  html-escaper@2.0.2:
    resolution: {integrity: sha512-H2iMtd0I4Mt5eYiapRdIDjp+XzelXQ0tFE4JS7YFwFevXXMmOp9myNrUvCg0D6ws8iqkRPBfKHgbwig1SmlLfg==}

  http-basic@8.1.3:
    resolution: {integrity: sha512-/EcDMwJZh3mABI2NhGfHOGOeOZITqfkEO4p/xK+l3NpyncIHUQBoMvCSF/b5GqvKtySC2srL/GGG3+EtlqlmCw==}
    engines: {node: '>=6.0.0'}

  http-errors@2.0.0:
    resolution: {integrity: sha512-FtwrG/euBzaEjYeRqOgly7G0qviiXoJWnvEH2Z1plBdXgbyjv34pHTSb9zoeHMyDy33+DWy5Wt9Wo+TURtOYSQ==}
    engines: {node: '>= 0.8'}

  http-response-object@3.0.2:
    resolution: {integrity: sha512-bqX0XTF6fnXSQcEJ2Iuyr75yVakyjIDCqroJQ/aHfSdlM743Cwqoi2nDYMzLGWUcuTWGWy8AAvOKXTfiv6q9RA==}

  https-proxy-agent@5.0.1:
    resolution: {integrity: sha512-dFcAjpTQFgoLMzC2VwU+C/CbS7uRL0lWmxDITmqm7C+7F0Odmj6s9l6alZc6AELXhrnggM2CeWSXHGOdX2YtwA==}
    engines: {node: '>= 6'}

  human-id@1.0.2:
    resolution: {integrity: sha512-UNopramDEhHJD+VR+ehk8rOslwSfByxPIZyJRfV739NDhN5LF1fa1MqnzKm2lGTQRjNrjK19Q5fhkgIfjlVUKw==}

  human-signals@2.1.0:
    resolution: {integrity: sha512-B4FFZ6q/T2jhhksgkbEW3HBvWIfDW85snkQgawt07S7J5QXTk6BkNV+0yAeZrM5QpMAdYlocGoljn0sJ/WQkFw==}
    engines: {node: '>=10.17.0'}

  iconv-lite@0.4.24:
    resolution: {integrity: sha512-v3MXnZAcvnywkTUEZomIActle7RXXeedOR31wwl7VlyoXO4Qi9arvSenNQWne1TcRwhCL1HwLI21bEqdpj8/rA==}
    engines: {node: '>=0.10.0'}

  ieee754@1.2.1:
    resolution: {integrity: sha512-dcyqhDvX1C46lXZcVqCpK+FtMRQVdIMN6/Df5js2zouUsqG7I6sFxitIC+7KYK29KdXOLHdu9zL4sFnoVQnqaA==}

  ignore@5.3.2:
    resolution: {integrity: sha512-hsBTNUqQTDwkWtcdYI2i06Y/nUBEsNEDJKjWdigLvegy8kDuJAS8uRlpkkcQpyEXL0Z/pjDy5HBmMjRCJ2gq+g==}
    engines: {node: '>= 4'}

  immutable@4.3.7:
    resolution: {integrity: sha512-1hqclzwYwjRDFLjcFxOM5AYkkG0rpFPpr1RLPMEuGczoS7YA8gLhy8SWXYRAA/XwfEHpfo3cw5JGioS32fnMRw==}

  import-fresh@3.3.0:
    resolution: {integrity: sha512-veYYhQa+D1QBKznvhUHxb8faxlrwUnxseDAbAp457E0wLNio2bOSKnjYDhMj+YiAq61xrMGhQk9iXVk5FzgQMw==}
    engines: {node: '>=6'}

  import-local@3.2.0:
    resolution: {integrity: sha512-2SPlun1JUPWoM6t3F0dw0FkCF/jWY8kttcY4f599GLTSjh2OCuuhdTkJQsEcZzBqbXZGKMK2OqW1oZsjtf/gQA==}
    engines: {node: '>=8'}
    hasBin: true

  imurmurhash@0.1.4:
    resolution: {integrity: sha512-JmXMZ6wuvDmLiHEml9ykzqO6lwFbof0GG4IkcGaENdCRDDmMVnny7s5HsIgHCbaq0w2MyPhDqkhTUgS2LU2PHA==}
    engines: {node: '>=0.8.19'}

  indent-string@4.0.0:
    resolution: {integrity: sha512-EdDDZu4A2OyIK7Lr/2zG+w5jmbuk1DVBnEwREQvBzspBJkCEbRa8GxU1lghYcaGJCnRWibjDXlq779X1/y5xwg==}
    engines: {node: '>=8'}

  inflight@1.0.6:
    resolution: {integrity: sha512-k92I/b08q4wvFscXCLvqfsHCrjrF7yiXsQuIVvVE7N82W3+aqpzuUdBbfhWcy/FZR3/4IgflMgKLOsvPDrGCJA==}
    deprecated: This module is not supported, and leaks memory. Do not use it. Check out lru-cache if you want a good and tested way to coalesce async requests by a key value, which is much more comprehensive and powerful.

  inherits@2.0.4:
    resolution: {integrity: sha512-k/vGaX4/Yla3WzyMCvTQOXYeIHvqOKtnqBduzTHpzpQZzAskKMhZ2K+EnBiSM9zGSoIFeMpXKxa4dYeZIQqewQ==}

  inquirer@12.3.0:
    resolution: {integrity: sha512-3NixUXq+hM8ezj2wc7wC37b32/rHq1MwNZDYdvx+d6jokOD+r+i8Q4Pkylh9tISYP114A128LCX8RKhopC5RfQ==}
    engines: {node: '>=18'}
    peerDependencies:
      '@types/node': '>=18'

  io-ts@1.10.4:
    resolution: {integrity: sha512-b23PteSnYXSONJ6JQXRAlvJhuw8KOtkqa87W4wDtvMrud/DTJd5X+NpOOI+O/zZwVq6v0VLAaJ+1EDViKEuN9g==}

  is-arrayish@0.2.1:
    resolution: {integrity: sha512-zz06S8t0ozoDXMG+ube26zeCTNXcKIPJZJi8hBrF4idCLms4CG9QtK7qBl1boi5ODzFpjswb5JPmHCbMpjaYzg==}

  is-binary-path@2.1.0:
    resolution: {integrity: sha512-ZMERYes6pDydyuGidse7OsHxtbI7WVeUEozgR/g7rd0xUimYNlvZRE/K2MgZTjWy725IfelLeVcEM97mmtRGXw==}
    engines: {node: '>=8'}

  is-callable@1.2.7:
    resolution: {integrity: sha512-1BC0BVFhS/p0qtw6enp8e+8OD0UrK0oFLztSjNzhcKA3WDuJxxAPXzPuPtKkjEY9UUoEWlX/8fgKeu2S8i9JTA==}
    engines: {node: '>= 0.4'}

  is-core-module@2.16.1:
    resolution: {integrity: sha512-UfoeMA6fIJ8wTYFEUjelnaGI67v6+N7qXJEvQuIGa99l4xsCruSYOVSQ0uPANn4dAzm8lkYPaKLrrijLq7x23w==}
    engines: {node: '>= 0.4'}

  is-extglob@2.1.1:
    resolution: {integrity: sha512-SbKbANkN603Vi4jEZv49LeVJMn4yGwsbzZworEoyEiutsN3nJYdbO36zfhGJ6QEDpOZIFkDtnq5JRxmvl3jsoQ==}
    engines: {node: '>=0.10.0'}

  is-fullwidth-code-point@2.0.0:
    resolution: {integrity: sha512-VHskAKYM8RfSFXwee5t5cbN5PZeq1Wrh6qd5bkyiXIf6UQcN6w/A0eXM9r6t8d+GYOh+o6ZhiEnb88LN/Y8m2w==}
    engines: {node: '>=4'}

  is-fullwidth-code-point@3.0.0:
    resolution: {integrity: sha512-zymm5+u+sCsSWyD9qNaejV3DFvhCKclKdizYaJUuHA83RLjb7nSuGnddCHGv0hk+KY7BMAlsWeK4Ueg6EV6XQg==}
    engines: {node: '>=8'}

  is-generator-fn@2.1.0:
    resolution: {integrity: sha512-cTIB4yPYL/Grw0EaSzASzg6bBy9gqCofvWN8okThAYIxKJZC+udlRAmGbM0XLeniEJSs8uEgHPGuHSe1XsOLSQ==}
    engines: {node: '>=6'}

  is-glob@4.0.3:
    resolution: {integrity: sha512-xelSayHH36ZgE7ZWhli7pW34hNbNl8Ojv5KVmkJD4hBdD3th8Tfk9vYasLM+mXWOZhFkgZfxhLSnrwRr4elSSg==}
    engines: {node: '>=0.10.0'}

  is-hex-prefixed@1.0.0:
    resolution: {integrity: sha512-WvtOiug1VFrE9v1Cydwm+FnXd3+w9GaeVUss5W4v/SLy3UW00vP+6iNF2SdnfiBoLy4bTqVdkftNGTUeOFVsbA==}
    engines: {node: '>=6.5.0', npm: '>=3'}

  is-interactive@1.0.0:
    resolution: {integrity: sha512-2HvIEKRoqS62guEC+qBjpvRubdX910WCMuJTZ+I9yvqKU2/12eSL549HMwtabb4oupdj2sMP50k+XJfB/8JE6w==}
    engines: {node: '>=8'}

  is-number@7.0.0:
    resolution: {integrity: sha512-41Cifkg6e8TylSpdtTpeLVMqvSBEVzTttHvERD741+pnZ8ANv0004MRL43QKPDlK9cGvNp6NZWZUBlbGXYxxng==}
    engines: {node: '>=0.12.0'}

  is-path-inside@3.0.3:
    resolution: {integrity: sha512-Fd4gABb+ycGAmKou8eMftCupSir5lRxqf4aD/vd0cD2qc4HL07OjCeuHMr8Ro4CoMaeCKDB0/ECBOVWjTwUvPQ==}
    engines: {node: '>=8'}

  is-plain-obj@2.1.0:
    resolution: {integrity: sha512-YWnfyRwxL/+SsrWYfOpUtz5b3YD+nyfkHvjbcanzk8zgyO4ASD67uVMRt8k5bM4lLMDnXfriRhOpemw+NfT1eA==}
    engines: {node: '>=8'}

  is-stream@2.0.1:
    resolution: {integrity: sha512-hFoiJiTl63nn+kstHGBtewWSKnQLpyb155KHheA1l39uvtO9nWIop1p3udqPcUd/xbF1VLMO4n7OI6p7RbngDg==}
    engines: {node: '>=8'}

  is-subdir@1.2.0:
    resolution: {integrity: sha512-2AT6j+gXe/1ueqbW6fLZJiIw3F8iXGJtt0yDrZaBhAZEG1raiTxKWU+IPqMCzQAXOUCKdA4UDMgacKH25XG2Cw==}
    engines: {node: '>=4'}

  is-typed-array@1.1.13:
    resolution: {integrity: sha512-uZ25/bUAlUY5fR4OKT4rZQEBrzQWYV9ZJYGGsUmEJ6thodVJ1HX64ePQ6Z0qPWP+m+Uq6e9UugrE38jeYsDSMw==}
    engines: {node: '>= 0.4'}

  is-unicode-supported@0.1.0:
    resolution: {integrity: sha512-knxG2q4UC3u8stRGyAVJCOdxFmv5DZiRcdlIaAQXAbSfJya+OhopNotLQrstBhququ4ZpuKbDc/8S6mgXgPFPw==}
    engines: {node: '>=10'}

  is-windows@1.0.2:
    resolution: {integrity: sha512-eXK1UInq2bPmjyX6e3VHIzMLobc4J94i4AWn+Hpq3OU5KkrRC96OAcR3PRJ/pGu6m8TRnBHP9dkXQVsT/COVIA==}
    engines: {node: '>=0.10.0'}

  isarray@1.0.0:
    resolution: {integrity: sha512-VLghIWNM6ELQzo7zwmcg0NmTVyWKYjvIeM83yjp0wRDTmUnrM678fQbcKBo6n2CJEF0szoG//ytg+TKla89ALQ==}

  isexe@2.0.0:
    resolution: {integrity: sha512-RHxMLp9lnKHGHRng9QFhRCMbYAcVpn69smSGcq3f36xjgVVWThj4qqLbTLlq7Ssj8B+fIQ1EuCEGI2lKsyQeIw==}

  isows@1.0.6:
    resolution: {integrity: sha512-lPHCayd40oW98/I0uvgaHKWCSvkzY27LjWLbtzOm64yQ+G3Q5npjjbdppU65iZXkK1Zt+kH9pfegli0AYfwYYw==}
    peerDependencies:
      ws: '*'

  istanbul-lib-coverage@3.2.2:
    resolution: {integrity: sha512-O8dpsF+r0WV/8MNRKfnmrtCWhuKjxrq2w+jpzBL5UZKTi2LeVWnWOmWRxFlesJONmc+wLAGvKQZEOanko0LFTg==}
    engines: {node: '>=8'}

  istanbul-lib-instrument@5.2.1:
    resolution: {integrity: sha512-pzqtp31nLv/XFOzXGuvhCb8qhjmTVo5vjVk19XE4CRlSWz0KoeJ3bw9XsA7nOp9YBf4qHjwBxkDzKcME/J29Yg==}
    engines: {node: '>=8'}

  istanbul-lib-instrument@6.0.3:
    resolution: {integrity: sha512-Vtgk7L/R2JHyyGW07spoFlB8/lpjiOLTjMdms6AFMraYt3BaJauod/NGrfnVG/y4Ix1JEuMRPDPEj2ua+zz1/Q==}
    engines: {node: '>=10'}

  istanbul-lib-report@3.0.1:
    resolution: {integrity: sha512-GCfE1mtsHGOELCU8e/Z7YWzpmybrx/+dSTfLrvY8qRmaY6zXTKWn6WQIjaAFw069icm6GVMNkgu0NzI4iPZUNw==}
    engines: {node: '>=10'}

  istanbul-lib-source-maps@4.0.1:
    resolution: {integrity: sha512-n3s8EwkdFIJCG3BPKBYvskgXGoy88ARzvegkitk60NxRdwltLOTaH7CUiMRXvwYorl0Q712iEjcWB+fK/MrWVw==}
    engines: {node: '>=10'}

  istanbul-reports@3.1.7:
    resolution: {integrity: sha512-BewmUXImeuRk2YY0PVbxgKAysvhRPUQE0h5QRM++nVWyubKGV0l8qQ5op8+B2DOmwSe63Jivj0BjkPQVf8fP5g==}
    engines: {node: '>=8'}

  jake@10.9.2:
    resolution: {integrity: sha512-2P4SQ0HrLQ+fw6llpLnOaGAvN2Zu6778SJMrCUwns4fOoG9ayrTiZk3VV8sCPkVZF8ab0zksVpS8FDY5pRCNBA==}
    engines: {node: '>=10'}
    hasBin: true

  jest-changed-files@29.7.0:
    resolution: {integrity: sha512-fEArFiwf1BpQ+4bXSprcDc3/x4HSzL4al2tozwVpDFpsxALjLYdyiIK4e5Vz66GQJIbXJ82+35PtysofptNX2w==}
    engines: {node: ^14.15.0 || ^16.10.0 || >=18.0.0}

  jest-circus@29.7.0:
    resolution: {integrity: sha512-3E1nCMgipcTkCocFwM90XXQab9bS+GMsjdpmPrlelaxwD93Ad8iVEjX/vvHPdLPnFf+L40u+5+iutRdA1N9myw==}
    engines: {node: ^14.15.0 || ^16.10.0 || >=18.0.0}

  jest-cli@29.7.0:
    resolution: {integrity: sha512-OVVobw2IubN/GSYsxETi+gOe7Ka59EFMR/twOU3Jb2GnKKeMGJB5SGUUrEz3SFVmJASUdZUzy83sLNNQ2gZslg==}
    engines: {node: ^14.15.0 || ^16.10.0 || >=18.0.0}
    hasBin: true
    peerDependencies:
      node-notifier: ^8.0.1 || ^9.0.0 || ^10.0.0
    peerDependenciesMeta:
      node-notifier:
        optional: true

  jest-config@29.7.0:
    resolution: {integrity: sha512-uXbpfeQ7R6TZBqI3/TxCU4q4ttk3u0PJeC+E0zbfSoSjq6bJ7buBPxzQPL0ifrkY4DNu4JUdk0ImlBUYi840eQ==}
    engines: {node: ^14.15.0 || ^16.10.0 || >=18.0.0}
    peerDependencies:
      '@types/node': '*'
      ts-node: '>=9.0.0'
    peerDependenciesMeta:
      '@types/node':
        optional: true
      ts-node:
        optional: true

  jest-diff@29.7.0:
    resolution: {integrity: sha512-LMIgiIrhigmPrs03JHpxUh2yISK3vLFPkAodPeo0+BuF7wA2FoQbkEg1u8gBYBThncu7e1oEDUfIXVuTqLRUjw==}
    engines: {node: ^14.15.0 || ^16.10.0 || >=18.0.0}

  jest-docblock@29.7.0:
    resolution: {integrity: sha512-q617Auw3A612guyaFgsbFeYpNP5t2aoUNLwBUbc/0kD1R4t9ixDbyFTHd1nok4epoVFpr7PmeWHrhvuV3XaJ4g==}
    engines: {node: ^14.15.0 || ^16.10.0 || >=18.0.0}

  jest-each@29.7.0:
    resolution: {integrity: sha512-gns+Er14+ZrEoC5fhOfYCY1LOHHr0TI+rQUHZS8Ttw2l7gl+80eHc/gFf2Ktkw0+SIACDTeWvpFcv3B04VembQ==}
    engines: {node: ^14.15.0 || ^16.10.0 || >=18.0.0}

  jest-environment-node@29.7.0:
    resolution: {integrity: sha512-DOSwCRqXirTOyheM+4d5YZOrWcdu0LNZ87ewUoywbcb2XR4wKgqiG8vNeYwhjFMbEkfju7wx2GYH0P2gevGvFw==}
    engines: {node: ^14.15.0 || ^16.10.0 || >=18.0.0}

  jest-get-type@29.6.3:
    resolution: {integrity: sha512-zrteXnqYxfQh7l5FHyL38jL39di8H8rHoecLH3JNxH3BwOrBsNeabdap5e0I23lD4HHI8W5VFBZqG4Eaq5LNcw==}
    engines: {node: ^14.15.0 || ^16.10.0 || >=18.0.0}

  jest-haste-map@29.7.0:
    resolution: {integrity: sha512-fP8u2pyfqx0K1rGn1R9pyE0/KTn+G7PxktWidOBTqFPLYX0b9ksaMFkhK5vrS3DVun09pckLdlx90QthlW7AmA==}
    engines: {node: ^14.15.0 || ^16.10.0 || >=18.0.0}

  jest-leak-detector@29.7.0:
    resolution: {integrity: sha512-kYA8IJcSYtST2BY9I+SMC32nDpBT3J2NvWJx8+JCuCdl/CR1I4EKUJROiP8XtCcxqgTTBGJNdbB1A8XRKbTetw==}
    engines: {node: ^14.15.0 || ^16.10.0 || >=18.0.0}

  jest-matcher-utils@29.7.0:
    resolution: {integrity: sha512-sBkD+Xi9DtcChsI3L3u0+N0opgPYnCRPtGcQYrgXmR+hmt/fYfWAL0xRXYU8eWOdfuLgBe0YCW3AFtnRLagq/g==}
    engines: {node: ^14.15.0 || ^16.10.0 || >=18.0.0}

  jest-message-util@29.7.0:
    resolution: {integrity: sha512-GBEV4GRADeP+qtB2+6u61stea8mGcOT4mCtrYISZwfu9/ISHFJ/5zOMXYbpBE9RsS5+Gb63DW4FgmnKJ79Kf6w==}
    engines: {node: ^14.15.0 || ^16.10.0 || >=18.0.0}

  jest-mock@29.7.0:
    resolution: {integrity: sha512-ITOMZn+UkYS4ZFh83xYAOzWStloNzJFO2s8DWrE4lhtGD+AorgnbkiKERe4wQVBydIGPx059g6riW5Btp6Llnw==}
    engines: {node: ^14.15.0 || ^16.10.0 || >=18.0.0}

  jest-pnp-resolver@1.2.3:
    resolution: {integrity: sha512-+3NpwQEnRoIBtx4fyhblQDPgJI0H1IEIkX7ShLUjPGA7TtUTvI1oiKi3SR4oBR0hQhQR80l4WAe5RrXBwWMA8w==}
    engines: {node: '>=6'}
    peerDependencies:
      jest-resolve: '*'
    peerDependenciesMeta:
      jest-resolve:
        optional: true

  jest-regex-util@29.6.3:
    resolution: {integrity: sha512-KJJBsRCyyLNWCNBOvZyRDnAIfUiRJ8v+hOBQYGn8gDyF3UegwiP4gwRR3/SDa42g1YbVycTidUF3rKjyLFDWbg==}
    engines: {node: ^14.15.0 || ^16.10.0 || >=18.0.0}

  jest-resolve-dependencies@29.7.0:
    resolution: {integrity: sha512-un0zD/6qxJ+S0et7WxeI3H5XSe9lTBBR7bOHCHXkKR6luG5mwDDlIzVQ0V5cZCuoTgEdcdwzTghYkTWfubi+nA==}
    engines: {node: ^14.15.0 || ^16.10.0 || >=18.0.0}

  jest-resolve@29.7.0:
    resolution: {integrity: sha512-IOVhZSrg+UvVAshDSDtHyFCCBUl/Q3AAJv8iZ6ZjnZ74xzvwuzLXid9IIIPgTnY62SJjfuupMKZsZQRsCvxEgA==}
    engines: {node: ^14.15.0 || ^16.10.0 || >=18.0.0}

  jest-runner@29.7.0:
    resolution: {integrity: sha512-fsc4N6cPCAahybGBfTRcq5wFR6fpLznMg47sY5aDpsoejOcVYFb07AHuSnR0liMcPTgBsA3ZJL6kFOjPdoNipQ==}
    engines: {node: ^14.15.0 || ^16.10.0 || >=18.0.0}

  jest-runtime@29.7.0:
    resolution: {integrity: sha512-gUnLjgwdGqW7B4LvOIkbKs9WGbn+QLqRQQ9juC6HndeDiezIwhDP+mhMwHWCEcfQ5RUXa6OPnFF8BJh5xegwwQ==}
    engines: {node: ^14.15.0 || ^16.10.0 || >=18.0.0}

  jest-snapshot@29.7.0:
    resolution: {integrity: sha512-Rm0BMWtxBcioHr1/OX5YCP8Uov4riHvKPknOGs804Zg9JGZgmIBkbtlxJC/7Z4msKYVbIJtfU+tKb8xlYNfdkw==}
    engines: {node: ^14.15.0 || ^16.10.0 || >=18.0.0}

  jest-ts-webcompat-resolver@1.0.0:
    resolution: {integrity: sha512-BFoaU7LeYqZNnTYEr6iMRf87xdCQntNc/Wk8YpzDBcuz+CIZ0JsTtzuMAMnKiEgTRTC1wRWLUo2RlVjVijBcHQ==}
    peerDependencies:
      jest-resolve: '*'

  jest-util@29.7.0:
    resolution: {integrity: sha512-z6EbKajIpqGKU56y5KBUgy1dt1ihhQJgWzUlZHArA/+X2ad7Cb5iF+AK1EWVL/Bo7Rz9uurpqw6SiBCefUbCGA==}
    engines: {node: ^14.15.0 || ^16.10.0 || >=18.0.0}

  jest-validate@29.7.0:
    resolution: {integrity: sha512-ZB7wHqaRGVw/9hST/OuFUReG7M8vKeq0/J2egIGLdvjHCmYqGARhzXmtgi+gVeZ5uXFF219aOc3Ls2yLg27tkw==}
    engines: {node: ^14.15.0 || ^16.10.0 || >=18.0.0}

  jest-watcher@29.7.0:
    resolution: {integrity: sha512-49Fg7WXkU3Vl2h6LbLtMQ/HyB6rXSIX7SqvBLQmssRBGN9I0PNvPmAmCWSOY6SOvrjhI/F7/bGAv9RtnsPA03g==}
    engines: {node: ^14.15.0 || ^16.10.0 || >=18.0.0}

  jest-worker@29.7.0:
    resolution: {integrity: sha512-eIz2msL/EzL9UFTFFx7jBTkeZfku0yUAyZZZmJ93H2TYEiroIx2PQjEXcwYtYl8zXCxb+PAmA2hLIt/6ZEkPHw==}
    engines: {node: ^14.15.0 || ^16.10.0 || >=18.0.0}

  jest@29.7.0:
    resolution: {integrity: sha512-NIy3oAFp9shda19hy4HK0HRTWKtPJmGdnvywu01nOqNC2vZg+Z+fvJDxpMQA88eb2I9EcafcdjYgsDthnYTvGw==}
    engines: {node: ^14.15.0 || ^16.10.0 || >=18.0.0}
    hasBin: true
    peerDependencies:
      node-notifier: ^8.0.1 || ^9.0.0 || ^10.0.0
    peerDependenciesMeta:
      node-notifier:
        optional: true

  js-sha3@0.8.0:
    resolution: {integrity: sha512-gF1cRrHhIzNfToc802P800N8PpXS+evLLXfsVpowqmAFR9uwbi89WvXg2QspOmXL8QL86J4T1EpFu+yUkwJY3Q==}

  js-tokens@4.0.0:
    resolution: {integrity: sha512-RdJUflcE3cUzKiMqQgsCu06FPu9UdIJO0beYbPhHN4k6apgJtifcoCtT9bcxOpYBtpD2kCM6Sbzg4CausW/PKQ==}

  js-yaml@3.14.1:
    resolution: {integrity: sha512-okMH7OXXJ7YrN9Ok3/SXrnu4iX9yOk+25nqX4imS2npuvTYDmo/QEZoqwZkYaIDk3jVvBOTOIEgEhaLOynBS9g==}
    hasBin: true

  js-yaml@4.1.0:
    resolution: {integrity: sha512-wpxZs9NoxZaJESJGIZTyDEaYpl0FKSA+FB9aJiyemKhMwkxQg63h4T1KJgUGHpTqPDNRcmmYLugrRjJlBtWvRA==}
    hasBin: true

  jsesc@3.1.0:
    resolution: {integrity: sha512-/sM3dO2FOzXjKQhJuo0Q173wf2KOo8t4I8vHy6lF9poUp7bKT0/NHE8fPX23PwfhnykfqnC2xRxOnVw5XuGIaA==}
    engines: {node: '>=6'}
    hasBin: true

  json-buffer@3.0.1:
    resolution: {integrity: sha512-4bV5BfR2mqfQTJm+V5tPPdf+ZpuhiIvTuAB5g8kcrXOZpTT/QwwVRWBywX1ozr6lEuPdbHxwaJlm9G6mI2sfSQ==}

  json-parse-even-better-errors@2.3.1:
    resolution: {integrity: sha512-xyFwyhro/JEof6Ghe2iz2NcXoj2sloNsWr/XsERDK/oiPCfaNhl5ONfp+jQdAZRQQ0IJWNzH9zIZF7li91kh2w==}

  json-schema-traverse@0.4.1:
    resolution: {integrity: sha512-xbbCH5dCYU5T8LcEhhuh7HJ88HXuW3qsI3Y0zOZFKfZEHcpWiHU/Jxzk629Brsab/mMiHQti9wMP+845RPe3Vg==}

  json-stable-stringify-without-jsonify@1.0.1:
    resolution: {integrity: sha512-Bdboy+l7tA3OGW6FjyFHWkP5LuByj1Tk33Ljyq0axyzdk9//JSi2u3fP1QSmd1KNwq6VOKYGlAu87CisVir6Pw==}

  json-stream-stringify@3.1.6:
    resolution: {integrity: sha512-x7fpwxOkbhFCaJDJ8vb1fBY3DdSa4AlITaz+HHILQJzdPMnHEFjxPwVUi1ALIbcIxDE0PNe/0i7frnY8QnBQog==}
    engines: {node: '>=7.10.1'}

  json5@2.2.3:
    resolution: {integrity: sha512-XmOWe7eyHYH14cLdVPoyg+GOH3rYX++KpzrylJwSW98t3Nk+U8XOl8FWKOgwtzdb8lXGf6zYwDUzeHMWfxasyg==}
    engines: {node: '>=6'}
    hasBin: true

  jsonc-parser@3.3.1:
    resolution: {integrity: sha512-HUgH65KyejrUFPvHFPbqOY0rsFip3Bo5wb4ngvdi1EpCYWUQDC5V+Y7mZws+DLkr4M//zQJoanu1SP+87Dv1oQ==}

  jsonfile@4.0.0:
    resolution: {integrity: sha512-m6F1R3z8jjlf2imQHS2Qez5sjKWQzbuuhuJ/FKYFRZvPE3PuHcSMVZzfsLhGVOkfd20obL5SWEBew5ShlquNxg==}

  jsonfile@6.1.0:
    resolution: {integrity: sha512-5dgndWOriYSm5cnYaJNhalLNDKOqFwyDB/rr1E9ZsGciGvKPs8R2xYGCacuf3z6K1YKDz182fd+fY3cn3pMqXQ==}

  jsonpath@1.1.1:
    resolution: {integrity: sha512-l6Cg7jRpixfbgoWgkrl77dgEj8RPvND0wMH6TwQmi9Qs4TFfS9u5cUFnbeKTwj5ga5Y3BTGGNI28k117LJ009w==}

  keccak@3.0.4:
    resolution: {integrity: sha512-3vKuW0jV8J3XNTzvfyicFR5qvxrSAGl7KIhvgOu5cmWwM7tZRj3fMbj/pfIf4be7aznbc+prBWGjywox/g2Y6Q==}
    engines: {node: '>=10.0.0'}

  keyv@4.5.4:
    resolution: {integrity: sha512-oxVHkHR/EJf2CNXnWxRLW6mg7JyCCUcG0DtEGmL2ctUo1PNTin1PUil+r/+4r5MpVgC/fn1kjsx7mjSujKqIpw==}

  kleur@3.0.3:
    resolution: {integrity: sha512-eTIzlVOSUR+JxdDFepEYcBMtZ9Qqdef+rnzWdRZuMbOywu5tO2w2N7rqjoANZ5k9vywhL6Br1VRjUIgTQx4E8w==}
    engines: {node: '>=6'}

  leven@3.1.0:
    resolution: {integrity: sha512-qsda+H8jTaUaN/x5vzW2rzc+8Rw4TAQ/4KjB46IwK5VH+IlVeeeje/EoZRpiXvIqjFgK84QffqPztGI3VBLG1A==}
    engines: {node: '>=6'}

  levn@0.3.0:
    resolution: {integrity: sha512-0OO4y2iOHix2W6ujICbKIaEQXvFQHue65vUG3pb5EUomzPI90z9hsA1VsO/dbIIpC53J8gxM9Q4Oho0jrCM/yA==}
    engines: {node: '>= 0.8.0'}

  levn@0.4.1:
    resolution: {integrity: sha512-+bT2uH4E5LGE7h/n3evcS/sQlJXCpIp6ym8OWJ5eV6+67Dsql/LaaT7qJBAt2rzfoa/5QBGBhxDix1dMt2kQKQ==}
    engines: {node: '>= 0.8.0'}

  lines-and-columns@1.2.4:
    resolution: {integrity: sha512-7ylylesZQ/PV29jhEDl3Ufjo6ZX7gCqJr5F7PKrqc93v7fzSymt1BpwEU8nAUXs8qzzvqhbjhK5QZg6Mt/HkBg==}

  locate-path@5.0.0:
    resolution: {integrity: sha512-t7hw9pI+WvuwNJXwk5zVHpyhIqzg2qTlklJOf0mVxGSbe3Fp2VieZcduNYjaLDoy6p9uGpQEGWG87WpMKlNq8g==}
    engines: {node: '>=8'}

  locate-path@6.0.0:
    resolution: {integrity: sha512-iPZK6eYjbxRu3uB4/WZ3EsEIMJFMqAoopl3R+zuq0UjcAm/MO6KCweDgPfP3elTztoKP3KtnVHxTn2NHBSDVUw==}
    engines: {node: '>=10'}

  lodash.merge@4.6.2:
    resolution: {integrity: sha512-0KpjqXRVvrYyCsX1swR/XTK0va6VQkQM6MNo7PqW77ByjAhoARA8EfrP1N4+KlKj8YS0ZUCtRT/YUuhyYDujIQ==}

  lodash.startcase@4.4.0:
    resolution: {integrity: sha512-+WKqsK294HMSc2jEbNgpHpd0JfIBhp7rEV4aqXWqFr6AlXov+SlcgB1Fv01y2kGe3Gc8nMW7VA0SrGuSkRfIEg==}

  lodash@4.17.21:
    resolution: {integrity: sha512-v2kDEe57lecTulaDIuNTPy3Ry4gLGJ6Z1O3vE1krgXZNrsQ+LFTGHVxVjcXPs17LhbZVGedAJv8XZ1tvj5FvSg==}

  log-symbols@4.1.0:
    resolution: {integrity: sha512-8XPvpAA8uyhfteu8pIvQxpJZ7SYYdpUivZpGy6sFsBuKRY/7rQGavedeB8aK+Zkyq6upMFVL/9AW6vOYzfRyLg==}
    engines: {node: '>=10'}

  logplease@1.2.15:
    resolution: {integrity: sha512-jLlHnlsPSJjpwUfcNyUxXCl33AYg2cHhIf9QhGL2T4iPT0XPB+xP1LRKFPgIg1M/sg9kAJvy94w9CzBNrfnstA==}

  lru-cache@5.1.1:
    resolution: {integrity: sha512-KpNARQA3Iwv+jTA0utUVVbrh+Jlrr1Fv0e56GGzAFOXN7dk/FviaDW8LHmK52DlcH4WP2n6gI8vN1aesBFgo9w==}

  lru_map@0.3.3:
    resolution: {integrity: sha512-Pn9cox5CsMYngeDbmChANltQl+5pi6XmTrraMSzhPmMBbmgcxmqWry0U3PGapCU1yB4/LqCcom7qhHZiF/jGfQ==}

  lunr@2.3.9:
    resolution: {integrity: sha512-zTU3DaZaF3Rt9rhN3uBMGQD3dD2/vFQqnvZCDv4dl5iOzq2IZQqTxu90r4E5J+nP70J3ilqVCrbho2eWaeW8Ow==}

  make-dir@4.0.0:
    resolution: {integrity: sha512-hXdUTZYIVOt1Ex//jAQi+wTZZpUpwBj/0QsOzqegb3rGMMeJiSEu5xLHnYfBrRV4RH2+OCSOO95Is/7x1WJ4bw==}
    engines: {node: '>=10'}

  make-error@1.3.6:
    resolution: {integrity: sha512-s8UhlNe7vPKomQhC1qFelMokr/Sc3AgNbso3n74mVPA5LTZwkB9NlXf4XPamLxJE8h0gh73rM94xvwRT2CVInw==}

  makeerror@1.0.12:
    resolution: {integrity: sha512-JmqCvUhmt43madlpFzG4BQzG2Z3m6tvQDNKdClZnO3VbIudJYmxsT0FNJMeiB2+JTSlTQTSbU8QdesVmwJcmLg==}

  markdown-table@1.1.3:
    resolution: {integrity: sha512-1RUZVgQlpJSPWYbFSpmudq5nHY1doEIv89gBtF0s4gW1GF2XorxcA/70M5vq7rLv0a6mhOUccRsqkwhwLCIQ2Q==}

  marked@4.3.0:
    resolution: {integrity: sha512-PRsaiG84bK+AMvxziE/lCFss8juXjNaWzVbN5tXAm4XjeaS9NAHhop+PjQxz2A9h8Q4M/xGmzP8vqNwy6JeK0A==}
    engines: {node: '>= 12'}
    hasBin: true

  math-intrinsics@1.1.0:
    resolution: {integrity: sha512-/IXtbwEk5HTPyEwyKX6hGkYXxM9nbj64B+ilVJnC/R6B0pH5G4V3b0pVbL7DBj4tkhBAppbQUlf6F6Xl9LHu1g==}
    engines: {node: '>= 0.4'}

  md5.js@1.3.5:
    resolution: {integrity: sha512-xitP+WxNPcTTOgnTJcrhM0xvdPepipPSf3I8EIpGKeFLjt3PlJLIDG3u8EX53ZIubkb+5U2+3rELYpEhHhzdkg==}

  memorystream@0.3.1:
    resolution: {integrity: sha512-S3UwM3yj5mtUSEfP41UZmt/0SCoVYUcU1rkXv+BQ5Ig8ndL4sPoJNBUJERafdPb5jjHJGuMgytgKvKIf58XNBw==}
    engines: {node: '>= 0.10.0'}

  merge-stream@2.0.0:
    resolution: {integrity: sha512-abv/qOcuPfk3URPfDzmZU1LKmuw8kT+0nIHvKrKgFrwifol/doWcdA4ZqsWQ8ENrFKkd67Mfpo/LovbIUsbt3w==}

  merge2@1.4.1:
    resolution: {integrity: sha512-8q7VEgMJW4J8tcfVPy8g09NcQwZdbwFEqhe/WZkoIzjn/3TGDwtOCYtXGxA3O8tPzpczCCDgv+P2P5y00ZJOOg==}
    engines: {node: '>= 8'}

  micromatch@4.0.8:
    resolution: {integrity: sha512-PXwfBhYu0hBCPw8Dn0E+WDYb7af3dSLVWKi3HGv84IdF4TyFoC0ysxFd0Goxw7nSv4T/PzEJQxsYsEiFCKo2BA==}
    engines: {node: '>=8.6'}

  mime-db@1.52.0:
    resolution: {integrity: sha512-sPU4uV7dYlvtWJxwwxHD0PuihVNiE7TyAbQ5SWxDCB9mUYvOgroQOwYQQOKPJ8CIbE+1ETVlOoK1UC2nU3gYvg==}
    engines: {node: '>= 0.6'}

  mime-types@2.1.35:
    resolution: {integrity: sha512-ZDY+bPm5zTTF+YpCrAU9nK0UgICYPT0QtT1NZWFv4s++TNkcgVaT0g6+4R2uI4MjQjzysHB1zxuWL50hzaeXiw==}
    engines: {node: '>= 0.6'}

  mimic-fn@2.1.0:
    resolution: {integrity: sha512-OqbOk5oEQeAZ8WXWydlu9HJjz9WVdEIvamMCcXmuqUYjTknH/sqsWvhQ3vgwKFRR1HpjvNBKQ37nbJgYzGqGcg==}
    engines: {node: '>=6'}

  minimalistic-assert@1.0.1:
    resolution: {integrity: sha512-UtJcAD4yEaGtjPezWuO9wC4nwUnVH/8/Im3yEHQP4b67cXlD/Qr9hdITCU1xDbSEXg2XKNaP8jsReV7vQd00/A==}

  minimalistic-crypto-utils@1.0.1:
    resolution: {integrity: sha512-JIYlbt6g8i5jKfJ3xz7rF0LXmv2TkDxBLUkiBeZ7bAx4GnnNMr8xFpGnOxn6GhTEHx3SjRrZEoU+j04prX1ktg==}

  minimatch@3.1.2:
    resolution: {integrity: sha512-J7p63hRiAjw1NDEww1W7i37+ByIrOWO5XQQAzZ3VOcL0PNybwpfmV/N05zFAzwQ9USyEcX6t3UO+K5aqBQOIHw==}

  minimatch@5.1.6:
    resolution: {integrity: sha512-lKwV/1brpG6mBUFHtb7NUmtABCb2WZZmm2wNiOA5hAb8VdCS4B3dtMWyvcoViccwAW/COERjXLt0zP1zXUN26g==}
    engines: {node: '>=10'}

  minimatch@9.0.5:
    resolution: {integrity: sha512-G6T0ZX48xgozx7587koeX9Ys2NYy6Gmv//P89sEte9V9whIapMNF4idKxnW2QtCcLiTWlb/wfCabAtAFWhhBow==}
    engines: {node: '>=16 || 14 >=14.17'}

  minimist@1.2.8:
    resolution: {integrity: sha512-2yyAR8qBkN3YuheJanUpWC5U3bb5osDywNB8RzDVlDwDHbocAJveqqj1u8+SVD7jkWT4yvsHCpWqqWqAxb0zCA==}

  mnemonist@0.38.5:
    resolution: {integrity: sha512-bZTFT5rrPKtPJxj8KSV0WkPyNxl72vQepqqVUAW2ARUpUSF2qXMB6jZj7hW5/k7C1rtpzqbD/IIbJwLXUjCHeg==}

  mocha@10.8.2:
    resolution: {integrity: sha512-VZlYo/WE8t1tstuRmqgeyBgCbJc/lEdopaa+axcKzTBJ+UIdlAB9XnmvTCAH4pwR4ElNInaedhEBmZD8iCSVEg==}
    engines: {node: '>= 14.0.0'}
    hasBin: true

  mri@1.2.0:
    resolution: {integrity: sha512-tzzskb3bG8LvYGFF/mDTpq3jpI6Q9wc3LEmBaghu+DdCssd1FakN7Bc0hVNmEyGq1bq3RgfkCb3cmQLpNPOroA==}
    engines: {node: '>=4'}

  ms@2.1.2:
    resolution: {integrity: sha512-sGkPx+VjMtmA6MX27oA4FBFELFCZZ4S4XqeGOXCv68tT+jb3vk/RyaKWP0PTKyWtmLSM0b+adUTEvbs1PEaH2w==}

  ms@2.1.3:
    resolution: {integrity: sha512-6FlzubTLZG3J2a/NVCAleEhjzq5oxgHyaCU9yYXvcLsvoVaHJq/s5xXI6/XXP6tz7R9xAOtHnSO/tXtF3WRTlA==}

  mute-stream@2.0.0:
    resolution: {integrity: sha512-WWdIxpyjEn+FhQJQQv9aQAYlHoNVdzIzUySNV1gHUPDSdZJ3yZn7pAAbQcV7B56Mvu881q9FZV+0Vx2xC44VWA==}
    engines: {node: ^18.17.0 || >=20.5.0}

  nanoassert@2.0.0:
    resolution: {integrity: sha512-7vO7n28+aYO4J+8w96AzhmU8G+Y/xpPDJz/se19ICsqj/momRbb9mh9ZUtkoJ5X3nTnPdhEJyc0qnM6yAsHBaA==}

  natural-compare@1.4.0:
    resolution: {integrity: sha512-OWND8ei3VtNC9h7V60qff3SVobHr996CTwgxubgyQYEpg290h9J0buyECNNJexkFm5sOajh5G116RYA1c8ZMSw==}

  neo-async@2.6.2:
    resolution: {integrity: sha512-Yd3UES5mWCSqR+qNT93S3UoYUkqAZ9lLg8a7g9rimsWmYGK8cVToA4/sF3RrshdyV3sAGMXVUmpMYOw+dLpOuw==}

  node-addon-api@2.0.2:
    resolution: {integrity: sha512-Ntyt4AIXyaLIuMHF6IOoTakB3K+RWxwtsHNRxllEoA6vPwP9o4866g6YWDLUdnucilZhmkxiHwHr11gAENw+QA==}

  node-addon-api@3.2.1:
    resolution: {integrity: sha512-mmcei9JghVNDYydghQmeDX8KoAm0FAiYyIcUt/N4nhyAipB17pllZQDOJD2fotxABnt4Mdz+dKTO7eftLg4d0A==}

  node-addon-api@5.1.0:
    resolution: {integrity: sha512-eh0GgfEkpnoWDq+VY8OyvYhFEzBk6jIYbRKdIlyTiAXIVJ8PyBaKb0rp7oDtoddbdoHWhq8wwr+XZ81F1rpNdA==}

  node-fetch@2.7.0:
    resolution: {integrity: sha512-c4FRfUm/dbcWZ7U+1Wq0AwCyFL+3nt2bEw05wfxSz+DWpWsitgmSgYmy2dQdWyKC1694ELPqMs/YzUSNozLt8A==}
    engines: {node: 4.x || >=6.0.0}
    peerDependencies:
      encoding: ^0.1.0
    peerDependenciesMeta:
      encoding:
        optional: true

  node-gyp-build@4.8.4:
    resolution: {integrity: sha512-LA4ZjwlnUblHVgq0oBF3Jl/6h/Nvs5fzBLwdEF4nuxnFdsfajde4WfxtJr3CaiH+F6ewcIB/q4jQ4UzPyid+CQ==}
    hasBin: true

  node-int64@0.4.0:
    resolution: {integrity: sha512-O5lz91xSOeoXP6DulyHfllpq+Eg00MWitZIbtPfoSEvqIHdl5gfcY6hYzDWnj0qD5tz52PI08u9qUvSVeUBeHw==}

  node-releases@2.0.19:
    resolution: {integrity: sha512-xxOWJsBKtzAq7DY0J+DTzuz58K8e7sJbdgwkbMWQe8UYB6ekmsQ45q0M/tJDsGaZmbC+l7n57UV8Hl5tHxO9uw==}

  normalize-path@3.0.0:
    resolution: {integrity: sha512-6eZs5Ls3WtCisHWp9S2GUy8dqkpGi4BVSz3GaqiE6ezub0512ESztXUwUB6C6IKbQkY2Pnb/mD4WYojCRwcwLA==}
    engines: {node: '>=0.10.0'}

  npm-run-path@4.0.1:
    resolution: {integrity: sha512-S48WzZW777zhNIrn7gxOlISNAqi9ZC/uQFnRdbeIHhZhCA6UqpkOT8T1G7BvfdgP4Er8gF4sUbaS0i7QvIfCWw==}
    engines: {node: '>=8'}

  object-assign@4.1.1:
    resolution: {integrity: sha512-rJgTQnkUnH1sFw8yT6VSU3zD3sWmu6sZhIseY8VX+GRu3P6F7Fu+JNDoXfklElbLJSnc3FUQHVe4cU5hj+BcUg==}
    engines: {node: '>=0.10.0'}

  object-inspect@1.13.3:
    resolution: {integrity: sha512-kDCGIbxkDSXE3euJZZXzc6to7fCrKHNI/hSRQnRuQ+BWjFNzZwiFF8fj/6o2t2G9/jTj8PSIYTfCLelLZEeRpA==}
    engines: {node: '>= 0.4'}

  obliterator@2.0.5:
    resolution: {integrity: sha512-42CPE9AhahZRsMNslczq0ctAEtqk8Eka26QofnqC346BZdHDySk3LWka23LI7ULIw11NmltpiLagIq8gBozxTw==}

  once@1.4.0:
    resolution: {integrity: sha512-lNaJgI+2Q5URQBkccEKHTQOPaXdUxnZZElQTZY0MFUAuaEqe1E+Nyvgdz/aIyNi6Z9MzO5dv1H8n58/GELp3+w==}

  onetime@5.1.2:
    resolution: {integrity: sha512-kbpaSSGJTWdAY5KPVeMOKXSrPtr8C8C7wodJbcsd51jRnmD+GZu8Y0VoU6Dm5Z4vWr0Ig/1NKuWRKf7j5aaYSg==}
    engines: {node: '>=6'}

  optionator@0.8.3:
    resolution: {integrity: sha512-+IW9pACdk3XWmmTXG8m3upGUJst5XRGzxMRjXzAuJ1XnIFNvfhjjIuYkDvysnPQ7qzqVzLt78BCruntqRhWQbA==}
    engines: {node: '>= 0.8.0'}

  optionator@0.9.4:
    resolution: {integrity: sha512-6IpQ7mKUxRcZNLIObR0hz7lxsapSSIYNZJwXPGeF0mTVqGKFIXj1DQcMoT22S3ROcLyY/rz0PWaWZ9ayWmad9g==}
    engines: {node: '>= 0.8.0'}

  ora@5.4.1:
    resolution: {integrity: sha512-5b6Y85tPxZZ7QytO+BQzysW31HJku27cRIlkbAXaNx+BdcVi+LlRFmVXzeF6a7JCwJpyw5c4b+YSVImQIrBpuQ==}
    engines: {node: '>=10'}

  os-tmpdir@1.0.2:
    resolution: {integrity: sha512-D2FR03Vir7FIu45XBY20mTb+/ZSWB00sjU9jdQXt83gDrI4Ztz5Fs7/yy74g2N5SVQY4xY1qDr4rNddwYRVX0g==}
    engines: {node: '>=0.10.0'}

  outdent@0.5.0:
    resolution: {integrity: sha512-/jHxFIzoMXdqPzTaCpFzAAWhpkSjZPF4Vsn6jAfNpmbH/ymsmd7Qc6VE9BGn0L6YMj6uwpQLxCECpus4ukKS9Q==}

  ox@0.6.9:
    resolution: {integrity: sha512-wi5ShvzE4eOcTwQVsIPdFr+8ycyX+5le/96iAJutaZAvCes1J0+RvpEPg5QDPDiaR0XQQAvZVl7AwqQcINuUug==}
    peerDependencies:
      typescript: '>=5.4.0'
    peerDependenciesMeta:
      typescript:
        optional: true

  p-filter@2.1.0:
    resolution: {integrity: sha512-ZBxxZ5sL2HghephhpGAQdoskxplTwr7ICaehZwLIlfL6acuVgZPm8yBNuRAFBGEqtD/hmUeq9eqLg2ys9Xr/yw==}
    engines: {node: '>=8'}

  p-limit@2.3.0:
    resolution: {integrity: sha512-//88mFWSJx8lxCzwdAABTJL2MyWB12+eIY7MDL2SqLmAkeKU9qxRvWuSyTjm3FUmpBEMuFfckAIqEaVGUDxb6w==}
    engines: {node: '>=6'}

  p-limit@3.1.0:
    resolution: {integrity: sha512-TYOanM3wGwNGsZN2cVTYPArw454xnXj5qmWF1bEoAc4+cU/ol7GVh7odevjp1FNHduHc3KZMcFduxU5Xc6uJRQ==}
    engines: {node: '>=10'}

  p-locate@4.1.0:
    resolution: {integrity: sha512-R79ZZ/0wAxKGu3oYMlz8jy/kbhsNrS7SKZ7PxEHBgJ5+F2mtFW2fK2cOtBh1cHYkQsbzFV7I+EoRKe6Yt0oK7A==}
    engines: {node: '>=8'}

  p-locate@5.0.0:
    resolution: {integrity: sha512-LaNjtRWUBY++zB5nE/NwcaoMylSPk+S+ZHNB1TzdbMJMny6dynpAGt7X/tl/QYq3TIeE6nxHppbo2LGymrG5Pw==}
    engines: {node: '>=10'}

  p-map@2.1.0:
    resolution: {integrity: sha512-y3b8Kpd8OAN444hxfBbFfj1FY/RjtTd8tzYwhUqNYXx0fXx2iX4maP4Qr6qhIKbQXI02wTLAda4fYUbDagTUFw==}
    engines: {node: '>=6'}

  p-map@4.0.0:
    resolution: {integrity: sha512-/bjOqmgETBYB5BoEeGVea8dmvHb2m9GLy1E9W43yeyfP6QQCZGFNa+XRceJEuDB6zqr+gKpIAmlLebMpykw/MQ==}
    engines: {node: '>=10'}

  p-try@2.2.0:
    resolution: {integrity: sha512-R4nPAVTAU0B9D35/Gk3uJf/7XYbQcyohSKdvAxIRSNghFl4e71hVoGnBNQz9cWaXxO2I10KTC+3jMdvvoKw6dQ==}
    engines: {node: '>=6'}

  package-manager-detector@0.2.8:
    resolution: {integrity: sha512-ts9KSdroZisdvKMWVAVCXiKqnqNfXz4+IbrBG8/BWx/TR5le+jfenvoBuIZ6UWM9nz47W7AbD9qYfAwfWMIwzA==}

  parent-module@1.0.1:
    resolution: {integrity: sha512-GQ2EWRpQV8/o+Aw8YqtfZZPfNRWZYkbidE9k5rpl/hC3vtHHBfGm2Ifi6qWV+coDGkrUKZAxE3Lot5kcsRlh+g==}
    engines: {node: '>=6'}

  parse-cache-control@1.0.1:
    resolution: {integrity: sha512-60zvsJReQPX5/QP0Kzfd/VrpjScIQ7SHBW6bFCYfEP+fp0Eppr1SHhIO5nd1PjZtvclzSzES9D/p5nFJurwfWg==}

  parse-json@5.2.0:
    resolution: {integrity: sha512-ayCKvm/phCGxOkYRSCM82iDwct8/EonSEgCSxWxD7ve6jHggsFl4fZVQBPRNgQoKiuV/odhFrGzQXZwbifC8Rg==}
    engines: {node: '>=8'}

  path-browserify@1.0.1:
    resolution: {integrity: sha512-b7uo2UCUOYZcnF/3ID0lulOJi/bafxa1xPe7ZPsammBSpjSWQkjNxlt635YGS2MiR9GjvuXCtz2emr3jbsz98g==}

  path-exists@4.0.0:
    resolution: {integrity: sha512-ak9Qy5Q7jYb2Wwcey5Fpvg2KoAc/ZIhLSLOSBmRmygPsGwkVVt0fZa0qrtMz+m6tJTAHfZQ8FnmB4MG4LWy7/w==}
    engines: {node: '>=8'}

  path-is-absolute@1.0.1:
    resolution: {integrity: sha512-AVbw3UJ2e9bq64vSaS9Am0fje1Pa8pbGqTTsmXfaIiMpnr5DlDhfJOuLj9Sf95ZPVDAUerDfEk88MPmPe7UCQg==}
    engines: {node: '>=0.10.0'}

  path-key@3.1.1:
    resolution: {integrity: sha512-ojmeN0qd+y0jszEtoY48r0Peq5dwMEkIlCOu6Q5f41lfkswXuKtYrhgoTpLnyIcHm24Uhqx+5Tqm2InSwLhE6Q==}
    engines: {node: '>=8'}

  path-parse@1.0.7:
    resolution: {integrity: sha512-LDJzPVEEEPR+y48z93A0Ed0yXb8pAByGWo/k5YYdYgpY2/2EsOsksJrq7lOHxryrVOn1ejG6oAp8ahvOIQD8sw==}

  path-type@4.0.0:
    resolution: {integrity: sha512-gDKb8aZMDeD/tZWs9P6+q0J9Mwkdl6xMV8TjnGP3qJVJ06bdMgkbBlLU8IdfOsIsFz2BW1rNVT3XuNEl8zPAvw==}
    engines: {node: '>=8'}

  pbkdf2@3.1.2:
    resolution: {integrity: sha512-iuh7L6jA7JEGu2WxDwtQP1ddOpaJNC4KlDEFfdQajSGgGPNi4OyDc2R7QnbY2bR9QjBVGwgvTdNJZoE7RaxUMA==}
    engines: {node: '>=0.12'}

  picocolors@1.1.1:
    resolution: {integrity: sha512-xceH2snhtb5M9liqDsmEw56le376mTZkEX/jEb/RxNFyegNul7eNslCXP9FDj/Lcu0X8KEyMceP2ntpaHrDEVA==}

  picomatch@2.3.1:
    resolution: {integrity: sha512-JU3teHTNjmE2VCGFzuY8EXzCDVwEqB2a8fsIvwaStHhAWJEeVd1o1QD80CU6+ZdEXXSLbSsuLwJjkCBWqRQUVA==}
    engines: {node: '>=8.6'}

  picomatch@4.0.2:
    resolution: {integrity: sha512-M7BAV6Rlcy5u+m6oPhAPFgJTzAioX/6B0DxyvDlo9l8+T3nLKbrczg2WLUyzd45L8RqfUMyGPzekbMvX2Ldkwg==}
    engines: {node: '>=12'}

  pify@4.0.1:
    resolution: {integrity: sha512-uB80kBFb/tfd68bVleG9T5GGsGPjJrLAUpR5PZIrhBnIaRTQRjqdJSsIKkOP6OAIFbj7GOrcudc5pNjZ+geV2g==}
    engines: {node: '>=6'}

  pirates@4.0.6:
    resolution: {integrity: sha512-saLsH7WeYYPiD25LDuLRRY/i+6HaPYr6G1OUlN39otzkSTxKnubR9RTxS3/Kk50s1g2JTgFwWQDQyplC5/SHZg==}
    engines: {node: '>= 6'}

  pkg-dir@4.2.0:
    resolution: {integrity: sha512-HRDzbaKjC+AOWVXxAU/x54COGeIv9eb+6CkDSQoNTt4XyWoIJvuPsXizxu/Fr23EiekbtZwmh1IcIG/l/a10GQ==}
    engines: {node: '>=8'}

  possible-typed-array-names@1.1.0:
    resolution: {integrity: sha512-/+5VFTchJDoVj3bhoqi6UeymcD00DAwb1nJwamzPvHEszJ4FpF6SNNbUbOS8yI56qHzdV8eK0qEfOSiodkTdxg==}
    engines: {node: '>= 0.4'}

  prelude-ls@1.1.2:
    resolution: {integrity: sha512-ESF23V4SKG6lVSGZgYNpbsiaAkdab6ZgOxe52p7+Kid3W3u3bxR4Vfd/o21dmN7jSt0IwgZ4v5MUd26FEtXE9w==}
    engines: {node: '>= 0.8.0'}

  prelude-ls@1.2.1:
    resolution: {integrity: sha512-vkcDPrRZo1QZLbn5RLGPpg/WmIQ65qoWWhcGKf/b5eplkkarX0m9z8ppCat4mlOqUsWpyNuYgO3VRyrYHSzX5g==}
    engines: {node: '>= 0.8.0'}

  prettier@2.8.8:
    resolution: {integrity: sha512-tdN8qQGvNjw4CHbY+XXk0JgCXn9QiF21a55rBe5LJAU+kDyC4WQn4+awm2Xfk2lQMk5fKup9XgzTZtGkjBdP9Q==}
    engines: {node: '>=10.13.0'}
    hasBin: true

  prettier@3.4.2:
    resolution: {integrity: sha512-e9MewbtFo+Fevyuxn/4rrcDAaq0IYxPGLvObpQjiZBMAzB9IGmzlnG9RZy3FFas+eBMu2vA0CszMeduow5dIuQ==}
    engines: {node: '>=14'}
    hasBin: true

  pretty-format@29.7.0:
    resolution: {integrity: sha512-Pdlw/oPxN+aXdmM9R00JVC9WVFoCLTKJvDVLgmJ+qAffBMxsV85l/Lu7sNx4zSzPyoL2euImuEwHhOXdEgNFZQ==}
    engines: {node: ^14.15.0 || ^16.10.0 || >=18.0.0}

  process-nextick-args@2.0.1:
    resolution: {integrity: sha512-3ouUOpQhtgrbOa17J7+uxOTpITYWaGP7/AhoR3+A+/1e9skrzelGi/dXzEYyvbxubEF6Wn2ypscTKiKJFFn1ag==}

  promise@8.3.0:
    resolution: {integrity: sha512-rZPNPKTOYVNEEKFaq1HqTgOwZD+4/YHS5ukLzQCypkj+OkYx7iv0mA91lJlpPPZ8vMau3IIGj5Qlwrx+8iiSmg==}

  prompts@2.4.2:
    resolution: {integrity: sha512-NxNv/kLguCA7p3jE8oL2aEBsrJWgAakBpgmgK6lpPWV+WuOmY6r2/zbAVnP+T8bQlA0nzHXSJSJW0Hq7ylaD2Q==}
    engines: {node: '>= 6'}

  proxy-from-env@1.1.0:
    resolution: {integrity: sha512-D+zkORCbA9f1tdWRK0RaCR3GPv50cMxcrz4X8k5LTSUD1Dkw47mKJEZQNunItRTkWwgtaUSo1RVFRIG9ZXiFYg==}

  punycode@2.3.1:
    resolution: {integrity: sha512-vYt7UD1U9Wg6138shLtLOvdAu+8DsC/ilFtEVHcH+wydcSpNE20AfSOduf6MkRFahL5FY7X1oU7nKVZFtfq8Fg==}
    engines: {node: '>=6'}

  pure-rand@6.1.0:
    resolution: {integrity: sha512-bVWawvoZoBYpp6yIoQtQXHZjmz35RSVHnUOTefl8Vcjr8snTPY1wnpSPMWekcFwbxI6gtmT7rSYPFvz71ldiOA==}

  qs@6.13.1:
    resolution: {integrity: sha512-EJPeIn0CYrGu+hli1xilKAPXODtJ12T0sP63Ijx2/khC2JtuaN3JyNIpvmnkmaEtha9ocbG4A4cMcr+TvqvwQg==}
    engines: {node: '>=0.6'}

  queue-microtask@1.2.3:
    resolution: {integrity: sha512-NuaNSa6flKT5JaSYQzJok04JzTL1CA6aGhv5rfLW3PgqA+M2ChpZQnAC8h8i4ZFkBS8X5RqkDBHA7r4hej3K9A==}

  r1csfile@0.0.48:
    resolution: {integrity: sha512-kHRkKUJNaor31l05f2+RFzvcH5XSa7OfEfd/l4hzjte6NL6fjRkSMfZ4BjySW9wmfdwPOtq3mXurzPvPGEf5Tw==}

  randombytes@2.1.0:
    resolution: {integrity: sha512-vYl3iOX+4CKUWuxGi9Ukhie6fsqXqS9FE2Zaic4tNFD2N2QQaXOMFbuKK4QmDHC0JO6B1Zp41J0LpT0oR68amQ==}

  randomfill@1.0.4:
    resolution: {integrity: sha512-87lcbR8+MhcWcUiQ+9e+Rwx8MyR2P7qnt15ynUlbm3TU/fjbgz4GsvfSUDTemtCCtVCqb4ZcEFlyPNTh9bBTLw==}

<<<<<<< HEAD
  rankify-contracts@0.14.0:
    resolution: {integrity: sha512-yhZer/4OmCGZ6bxby2Y+s2UjQsP3hBQyhxMj49AoRVpGXIcnvd3jhgGDvRJRxjEOLNl35V+Qsr8xxv6oNINv5w==}
=======
  rankify-contracts@0.14.2:
    resolution: {integrity: sha512-1QFdvz+S0sfWUxraAX246/7jRSY44QlgFp2oQqOk3km5WoD2gZKT88P1MeTld1rbkfON7kovsKdwVMcdh8eUxA==}
>>>>>>> a876187f

  raw-body@2.5.2:
    resolution: {integrity: sha512-8zGqypfENjCIqGhgXToC8aB2r7YrBX+AQAfIPs/Mlk+BtPTztOvTS01NRW/3Eh60J+a48lt8qsCzirQ6loCVfA==}
    engines: {node: '>= 0.8'}

  react-is@18.3.1:
    resolution: {integrity: sha512-/LLMVyas0ljjAtoYiPqYiL8VWXzUUdThrmU5+n20DZv+a+ClRoevUzw5JxU+Ieh5/c87ytoTBV9G1FiKfNJdmg==}

  read-yaml-file@1.1.0:
    resolution: {integrity: sha512-VIMnQi/Z4HT2Fxuwg5KrY174U1VdUIASQVWXXyqtNRtxSr9IYkn1rsI6Tb6HsrHCmB7gVpNwX6JxPTHcH6IoTA==}
    engines: {node: '>=6'}

  readable-stream@2.3.8:
    resolution: {integrity: sha512-8p0AUk4XODgIewSi0l8Epjs+EVnWiK7NoDIEGU0HhE7+ZyY8D1IMY7odu5lRrFXGg71L15KG8QrPmum45RTtdA==}

  readable-stream@3.6.2:
    resolution: {integrity: sha512-9u/sniCrY3D5WdsERHzHE4G2YCXqoG5FTHUiCC4SIbr6XcLZBY05ya9EKjYek9O5xOAwjGq+1JdGBAS7Q9ScoA==}
    engines: {node: '>= 6'}

  readdirp@3.6.0:
    resolution: {integrity: sha512-hOS089on8RduqdbhvQ5Z37A0ESjsqz6qnRcffsMU3495FuTdqSm+7bhJ29JvIOsBDEEnan5DPu9t3To9VRlMzA==}
    engines: {node: '>=8.10.0'}

  readdirp@4.1.1:
    resolution: {integrity: sha512-h80JrZu/MHUZCyHu5ciuoI0+WxsCxzxJTILn6Fs8rxSnFPh+UVHYfeIxK1nVGugMqkfC4vJcBOYbkfkwYK0+gw==}
    engines: {node: '>= 14.18.0'}

  regenerator-runtime@0.14.1:
    resolution: {integrity: sha512-dYnhHh0nJoMfnkZs6GmmhFknAGRrLznOu5nc9ML+EJxGvrx6H7teuevqVqCuPcPK//3eDrrjQhehXVx9cnkGdw==}

  req-cwd@2.0.0:
    resolution: {integrity: sha512-ueoIoLo1OfB6b05COxAA9UpeoscNpYyM+BqYlA7H6LVF4hKGPXQQSSaD2YmvDVJMkk4UDpAHIeU1zG53IqjvlQ==}
    engines: {node: '>=4'}

  req-from@2.0.0:
    resolution: {integrity: sha512-LzTfEVDVQHBRfjOUMgNBA+V6DWsSnoeKzf42J7l0xa/B4jyPOuuF5MlNSmomLNGemWTnV2TIdjSSLnEn95fOQA==}
    engines: {node: '>=4'}

  require-directory@2.1.1:
    resolution: {integrity: sha512-fGxEI7+wsG9xrvdjsrlmL22OMTTiHRwAMroiEeMgq8gzoLC/PQr7RsRDSTLUg/bZAZtF+TVIkHc6/4RIKrui+Q==}
    engines: {node: '>=0.10.0'}

  resolve-cwd@3.0.0:
    resolution: {integrity: sha512-OrZaX2Mb+rJCpH/6CpSqt9xFVpN++x01XnN2ie9g6P5/3xelLAkXWVADpdz1IHD/KFfEXyE6V0U01OQ3UO2rEg==}
    engines: {node: '>=8'}

  resolve-from@3.0.0:
    resolution: {integrity: sha512-GnlH6vxLymXJNMBo7XP1fJIzBFbdYt49CuTwmB/6N53t+kMPRMFKz783LlQ4tv28XoQfMWinAJX6WCGf2IlaIw==}
    engines: {node: '>=4'}

  resolve-from@4.0.0:
    resolution: {integrity: sha512-pb/MYmXstAkysRFx8piNI1tGFNQIFA3vkE3Gq4EuA1dF6gHp/+vgZqsCGJapvy8N3Q+4o7FwvquPJcnZ7RYy4g==}
    engines: {node: '>=4'}

  resolve-from@5.0.0:
    resolution: {integrity: sha512-qYg9KP24dD5qka9J47d0aVky0N+b4fTU89LN9iDnjB5waksiC49rvMB0PrUJQGoTmH50XPiqOvAjDfaijGxYZw==}
    engines: {node: '>=8'}

  resolve-pkg-maps@1.0.0:
    resolution: {integrity: sha512-seS2Tj26TBVOC2NIc2rOe2y2ZO7efxITtLZcGSOnHHNOQ7CkiUBfw0Iw2ck6xkIhPwLhKNLS8BO+hEpngQlqzw==}

  resolve.exports@2.0.3:
    resolution: {integrity: sha512-OcXjMsGdhL4XnbShKpAcSqPMzQoYkYyhbEaeSko47MjRP9NfEQMhZkXL1DoFlt9LWQn4YttrdnV6X2OiyzBi+A==}
    engines: {node: '>=10'}

  resolve@1.17.0:
    resolution: {integrity: sha512-ic+7JYiV8Vi2yzQGFWOkiZD5Z9z7O2Zhm9XMaTxdJExKasieFCr+yXZ/WmXsckHiKl12ar0y6XiXDx3m4RHn1w==}

  resolve@1.22.10:
    resolution: {integrity: sha512-NPRy+/ncIMeDlTAsuqwKIiferiawhefFJtkNSW0qZJEqMEb+qBt/77B/jGeeek+F0uOeN05CDa6HXbbIgtVX4w==}
    engines: {node: '>= 0.4'}
    hasBin: true

  resolve@1.22.8:
    resolution: {integrity: sha512-oKWePCxqpd6FlLvGV1VU0x7bkPmmCNolxzjMf4NczoDnQcIWrAF+cPtZn5i6n+RfD2d9i0tzpKnG6Yk168yIyw==}
    hasBin: true

  restore-cursor@3.1.0:
    resolution: {integrity: sha512-l+sSefzHpj5qimhFSE5a8nufZYAM3sBSVMAPtYkmC+4EH2anSGaEMXSD0izRQbu9nfyQ9y5JrVmp7E8oZrUjvA==}
    engines: {node: '>=8'}

  reusify@1.0.4:
    resolution: {integrity: sha512-U9nH88a3fc/ekCF1l0/UP1IosiuIjyTh7hBvXVMHYgVcfGvt897Xguj2UOLDeI5BG2m7/uwyaLVT6fbtCwTyzw==}
    engines: {iojs: '>=1.0.0', node: '>=0.10.0'}

  rimraf@3.0.2:
    resolution: {integrity: sha512-JZkJMZkAGFFPP2YqXZXPbMlMBgsxzE8ILs4lMIX/2o0L9UBw9O/Y3o6wFw/i9YLapcUJWwqbi3kdxIPdC62TIA==}
    deprecated: Rimraf versions prior to v4 are no longer supported
    hasBin: true

  ripemd160@2.0.2:
    resolution: {integrity: sha512-ii4iagi25WusVoiC4B4lq7pbXfAp3D9v5CwfkY33vffw2+pkDjY1D8GaN7spsxvCSx8dkPqOZCEZyfxcmJG2IA==}

  rlp@2.2.7:
    resolution: {integrity: sha512-d5gdPmgQ0Z+AklL2NVXr/IoSjNZFfTVvQWzL/AM2AOcSzYP2xjlb0AC8YyCLc41MSNf6P6QVtjgPdmVtzb+4lQ==}
    hasBin: true

  run-async@3.0.0:
    resolution: {integrity: sha512-540WwVDOMxA6dN6We19EcT9sc3hkXPw5mzRNGM3FkdN/vtE9NFvj5lFAPNwUDmJjXidm3v7TC1cTE7t17Ulm1Q==}
    engines: {node: '>=0.12.0'}

  run-parallel@1.2.0:
    resolution: {integrity: sha512-5l4VyZR86LZ/lDxZTR6jqL8AFE2S0IFLMP26AbjsLVADxHdhB/c0GUsH+y39UfCi3dzz8OlQuPmnaJOMoDHQBA==}

  rxjs@7.8.1:
    resolution: {integrity: sha512-AA3TVj+0A2iuIoQkWEK/tqFjBq2j+6PO6Y0zJcvzLAFhEFIO3HL0vls9hWLncZbAAbK0mar7oZ4V079I/qPMxg==}

  safe-buffer@5.1.2:
    resolution: {integrity: sha512-Gd2UZBJDkXlY7GbJxfsE8/nvKkUEU1G38c1siN6QP6a9PT9MmHB8GnpscSmMJSoF8LOIrt8ud/wPtojys4G6+g==}

  safe-buffer@5.2.1:
    resolution: {integrity: sha512-rp3So07KcdmmKbGvgaNxQSJr7bGVSVk5S9Eq1F+ppbRo70+YeaDxkw5Dd8NPN+GD6bjnYm2VuPuCXmpuYvmCXQ==}

  safer-buffer@2.1.2:
    resolution: {integrity: sha512-YZo3K82SD7Riyi0E1EQPojLz7kpepnSQI9IyPbHHg1XXXevb5dJI7tpyN2ADxGcQbHG7vcyRHk0cbwqcQriUtg==}

  scrypt-js@3.0.1:
    resolution: {integrity: sha512-cdwTTnqPu0Hyvf5in5asVdZocVDTNRmR7XEcJuIzMjJeSHybHl7vpB66AzwTaIg6CLSbtjcxc8fqcySfnTkccA==}

  secp256k1@4.0.4:
    resolution: {integrity: sha512-6JfvwvjUOn8F/jUoBY2Q1v5WY5XS+rj8qSe0v8Y4ezH4InLgTEeOOPQsRll9OV429Pvo6BCHGavIyJfr3TAhsw==}
    engines: {node: '>=18.0.0'}

  semver@5.7.2:
    resolution: {integrity: sha512-cBznnQ9KjJqU67B52RMC65CMarK2600WFnbkcaiwWq3xy/5haFJlshgnpjovMVJ+Hff49d8GEn0b87C5pDQ10g==}
    hasBin: true

  semver@6.3.1:
    resolution: {integrity: sha512-BR7VvDCVHO+q2xBEWskxS6DJE1qRnb7DxzUrogb71CWoSficBxYsiAGd+Kl0mmq/MprG9yArRkyrQxTO6XjMzA==}
    hasBin: true

  semver@7.6.3:
    resolution: {integrity: sha512-oVekP1cKtI+CTDvHWYFUcMtsK/00wmAEfyqKfNdARm8u1wNVhSgaX7A8d4UuIlUI5e84iEwOhs7ZPYRmzU9U6A==}
    engines: {node: '>=10'}
    hasBin: true

  serialize-javascript@6.0.2:
    resolution: {integrity: sha512-Saa1xPByTTq2gdeFZYLLo+RFE35NHZkAbqZeWNd3BpzppeVisAqpDjcp8dyf6uIvEqJRd46jemmyA4iFIeVk8g==}

  set-function-length@1.2.2:
    resolution: {integrity: sha512-pgRc4hJ4/sNjWCSS9AmnS40x3bNMDTknHgL5UaMBTMyJnU90EgWh1Rz+MC9eFu4BuN/UwZjKQuY/1v3rM7HMfg==}
    engines: {node: '>= 0.4'}

  setimmediate@1.0.5:
    resolution: {integrity: sha512-MATJdZp8sLqDl/68LfQmbP8zKPLQNV6BIZoIgrscFDQ+RsvK/BxeDQOgyxKKoh0y/8h3BqVFnCqQ/gd+reiIXA==}

  setprototypeof@1.2.0:
    resolution: {integrity: sha512-E5LDX7Wrp85Kil5bhZv46j8jOeboKq5JMmYM3gVGdGH8xFpPWXUMsNrlODCrkoxMEeNi/XZIwuRvY4XNwYMJpw==}

  sha.js@2.4.11:
    resolution: {integrity: sha512-QMEp5B7cftE7APOjk5Y6xgrbWu+WkLVQwk8JNjZ8nKRciZaByEW6MubieAiToS7+dwvrjGhH8jRXz3MVd0AYqQ==}
    hasBin: true

  sha1@1.1.1:
    resolution: {integrity: sha512-dZBS6OrMjtgVkopB1Gmo4RQCDKiZsqcpAQpkV/aaj+FCrCg8r4I4qMkDPQjBgLIxlmu9k4nUbWq6ohXahOneYA==}

  shebang-command@2.0.0:
    resolution: {integrity: sha512-kHxr2zZpYtdmrN1qDjrrX/Z1rR1kG8Dx+gkpK1G4eXmvXswmcE1hTWBWYUzlraYw1/yZp6YuDY77YtvbN0dmDA==}
    engines: {node: '>=8'}

  shebang-regex@3.0.0:
    resolution: {integrity: sha512-7++dFhtcx3353uBaq8DDR4NuxBetBzC7ZQOhmTQInHEd6bSrXdiEyzCvG07Z44UYdLShWUyXt5M/yhz8ekcb1A==}
    engines: {node: '>=8'}

  shiki@0.14.7:
    resolution: {integrity: sha512-dNPAPrxSc87ua2sKJ3H5dQ/6ZaY8RNnaAqK+t0eG7p0Soi2ydiqbGOTaZCqaYvA/uZYfS1LJnemt3Q+mSfcPCg==}

  side-channel-list@1.0.0:
    resolution: {integrity: sha512-FCLHtRD/gnpCiCHEiJLOwdmFP+wzCmDEkc9y7NsYxeF4u7Btsn1ZuwgwJGxImImHicJArLP4R0yX4c2KCrMrTA==}
    engines: {node: '>= 0.4'}

  side-channel-map@1.0.1:
    resolution: {integrity: sha512-VCjCNfgMsby3tTdo02nbjtM/ewra6jPHmpThenkTYh8pG9ucZ/1P8So4u4FGBek/BjpOVsDCMoLA/iuBKIFXRA==}
    engines: {node: '>= 0.4'}

  side-channel-weakmap@1.0.2:
    resolution: {integrity: sha512-WPS/HvHQTYnHisLo9McqBHOJk2FkHO/tlpvldyrnem4aeQp4hai3gythswg6p01oSoTl58rcpiFAjF2br2Ak2A==}
    engines: {node: '>= 0.4'}

  side-channel@1.1.0:
    resolution: {integrity: sha512-ZX99e6tRweoUXqR+VBrslhda51Nh5MTQwou5tnUDgbtyM0dBgmhEDtWGP/xbKn6hqfPRHujUNwz5fy/wbbhnpw==}
    engines: {node: '>= 0.4'}

  signal-exit@3.0.7:
    resolution: {integrity: sha512-wnD2ZE+l+SPC/uoS0vXeE9L1+0wuaMqKlfz9AMUo38JsyLSBWSFcHR1Rri62LZc12vLr1gb3jl7iwQhgwpAbGQ==}

  signal-exit@4.1.0:
    resolution: {integrity: sha512-bzyZ1e88w9O1iNJbKnOlvYTrWPDl46O1bG0D3XInv+9tkPrxrN8jUUTiFlDkkmKWgn1M6CfIA13SuGqOa9Korw==}
    engines: {node: '>=14'}

  sisteransi@1.0.5:
    resolution: {integrity: sha512-bLGGlR1QxBcynn2d5YmDX4MGjlZvy2MRBDRNHLJ8VI6l6+9FUiyTFNJ0IveOSP0bcXgVDPRcfGqA0pjaqUpfVg==}

  slash@3.0.0:
    resolution: {integrity: sha512-g9Q1haeby36OSStwb4ntCGGGaKsaVSjQ68fBxoQcutl5fS1vuY18H3wSt3jFyFtrkx+Kz0V1G85A4MyAdDMi2Q==}
    engines: {node: '>=8'}

  snarkjs@0.7.5:
    resolution: {integrity: sha512-h+3c4rXZKLhLuHk4LHydZCk/h5GcNvk5GjVKRRkHmfb6Ntf8gHOA9zea3g656iclRuhqQ3iKDWFgiD9ypLrKiA==}
    hasBin: true

  solc@0.8.26:
    resolution: {integrity: sha512-yiPQNVf5rBFHwN6SIf3TUUvVAFKcQqmSUFeq+fb6pNRCo0ZCgpYOZDi3BVoezCPIAcKrVYd/qXlBLUP9wVrZ9g==}
    engines: {node: '>=10.0.0'}
    hasBin: true

  source-map-support@0.5.13:
    resolution: {integrity: sha512-SHSKFHadjVA5oR4PPqhtAVdcBWwRYVd6g6cAXnIbRiIwc2EhPrTuKUBdSLvlEKyIP3GCf89fltvcZiP9MMFA1w==}

  source-map-support@0.5.21:
    resolution: {integrity: sha512-uBHU3L3czsIyYXKX88fdrGovxdSCoTGDRZ6SYXtSRxLZUzHg5P/66Ht6uoUlHu9EZod+inXhKo3qQgwXUT/y1w==}

  source-map@0.6.1:
    resolution: {integrity: sha512-UjgapumWlbMhkBgzT7Ykc5YXUT46F0iKu8SGXq0bcwP5dz/h0Plj6enJqjz1Zbq2l5WaqYnrVbwWOWMyF3F47g==}
    engines: {node: '>=0.10.0'}

  spawndamnit@3.0.1:
    resolution: {integrity: sha512-MmnduQUuHCoFckZoWnXsTg7JaiLBJrKFj9UI2MbRPGaJeVpsLcVBu6P/IGZovziM/YBsellCmsprgNA+w0CzVg==}

  sprintf-js@1.0.3:
    resolution: {integrity: sha512-D9cPgkvLlV3t3IzL0D0YLvGA9Ahk4PcvVwUbN0dSGr1aP0Nrt4AEnTUbuGvquEC0mA64Gqt1fzirlRs5ibXx8g==}

  stack-utils@2.0.6:
    resolution: {integrity: sha512-XlkWvfIm6RmsWtNJx+uqtKLS8eqFbxUg0ZzLXqY0caEy9l7hruX8IpiDnjsLavoBgqCCR71TqWO8MaXYheJ3RQ==}
    engines: {node: '>=10'}

  stacktrace-parser@0.1.10:
    resolution: {integrity: sha512-KJP1OCML99+8fhOHxwwzyWrlUuVX5GQ0ZpJTd1DFXhdkrvg1szxfHhawXUZ3g9TkXORQd4/WG68jMlQZ2p8wlg==}
    engines: {node: '>=6'}

  static-eval@2.0.2:
    resolution: {integrity: sha512-N/D219Hcr2bPjLxPiV+TQE++Tsmrady7TqAJugLy7Xk1EumfDWS/f5dtBbkRCGE7wKKXuYockQoj8Rm2/pVKyg==}

  statuses@2.0.1:
    resolution: {integrity: sha512-RwNA9Z/7PrK06rYLIzFMlaF+l73iwpzsqRIFgbMLbTcLD6cOao82TaWefPXQvB2fOC4AjuYSEndS7N/mTCbkdQ==}
    engines: {node: '>= 0.8'}

  string-length@4.0.2:
    resolution: {integrity: sha512-+l6rNN5fYHNhZZy41RXsYptCjA2Igmq4EG7kZAYFQI1E1VTXarr6ZPXBg6eq7Y6eK4FEhY6AJlyuFIb/v/S0VQ==}
    engines: {node: '>=10'}

  string-width@2.1.1:
    resolution: {integrity: sha512-nOqH59deCq9SRHlxq1Aw85Jnt4w6KvLKqWVik6oA9ZklXLNIOlqg4F2yrT1MVaTjAqvVwdfeZ7w7aCvJD7ugkw==}
    engines: {node: '>=4'}

  string-width@4.2.3:
    resolution: {integrity: sha512-wKyQRQpjJ0sIp62ErSZdGsjMJWsap5oRNihHhu6G7JVO/9jIB6UyevL+tXuOqrng8j/cxKTWyWUwvSTriiZz/g==}
    engines: {node: '>=8'}

  string_decoder@1.1.1:
    resolution: {integrity: sha512-n/ShnvDi6FHbbVfviro+WojiFzv+s8MPMHBczVePfUpDJLwoLT0ht1l4YwBCbi8pJAveEEdnkHyPyTP/mzRfwg==}

  string_decoder@1.3.0:
    resolution: {integrity: sha512-hkRX8U1WjJFd8LsDJ2yQ/wWWxaopEsABU1XfkM8A+j0+85JAGppt16cr1Whg6KIbb4okU6Mql6BOj+uup/wKeA==}

  strip-ansi@4.0.0:
    resolution: {integrity: sha512-4XaJ2zQdCzROZDivEVIDPkcQn8LMFSa8kj8Gxb/Lnwzv9A8VctNZ+lfivC/sV3ivW8ElJTERXZoPBRrZKkNKow==}
    engines: {node: '>=4'}

  strip-ansi@6.0.1:
    resolution: {integrity: sha512-Y38VPSHcqkFrCpFnQ9vuSXmquuv5oXOKpGeT6aGrr3o3Gc9AlVa6JBfUSOCnbxGGZF+/0ooI7KrPuUSztUdU5A==}
    engines: {node: '>=8'}

  strip-bom@3.0.0:
    resolution: {integrity: sha512-vavAMRXOgBVNF6nyEEmL3DBK19iRpDcoIwW+swQ+CbGiu7lju6t+JklA1MHweoWtadgt4ISVUsXLyDq34ddcwA==}
    engines: {node: '>=4'}

  strip-bom@4.0.0:
    resolution: {integrity: sha512-3xurFv5tEgii33Zi8Jtp55wEIILR9eh34FAW00PZf+JnSsTmV/ioewSgQl97JHvgjoRGwPShsWm+IdrxB35d0w==}
    engines: {node: '>=8'}

  strip-final-newline@2.0.0:
    resolution: {integrity: sha512-BrpvfNAE3dcvq7ll3xVumzjKjZQ5tI1sEUIKr3Uoks0XUl45St3FlatVqef9prk4jRDzhW6WZg+3bk93y6pLjA==}
    engines: {node: '>=6'}

  strip-hex-prefix@1.0.0:
    resolution: {integrity: sha512-q8d4ue7JGEiVcypji1bALTos+0pWtyGlivAWyPuTkHzuTCJqrK9sWxYQZUq6Nq3cuyv3bm734IhHvHtGGURU6A==}
    engines: {node: '>=6.5.0', npm: '>=3'}

  strip-json-comments@3.1.1:
    resolution: {integrity: sha512-6fPc+R4ihwqP6N/aIv2f1gMH8lOVtWQHoqC4yK6oSDVVocumAsfCqjkXnqiYMhmMwS/mEHLp7Vehlt3ql6lEig==}
    engines: {node: '>=8'}

  supports-color@7.2.0:
    resolution: {integrity: sha512-qpCAvRl9stuOHveKsn7HncJRvv501qIacKzQlO/+Lwxc9+0q2wLyv4Dfvt80/DPn2pqOBsJdDiogXGR9+OvwRw==}
    engines: {node: '>=8'}

  supports-color@8.1.1:
    resolution: {integrity: sha512-MpUEN2OodtUzxvKQl72cUF7RQ5EiHsGvSsVG0ia9c5RbWGL2CI4C7EpPS8UTBIplnlzZiNuV56w+FuNxy3ty2Q==}
    engines: {node: '>=10'}

  supports-preserve-symlinks-flag@1.0.0:
    resolution: {integrity: sha512-ot0WnXS9fgdkgIcePe6RHNk1WA8+muPa6cSjeR3V8K27q9BB1rTE3R1p7Hv0z1ZyAc8s6Vvv8DIyWf681MAt0w==}
    engines: {node: '>= 0.4'}

  sync-request@6.1.0:
    resolution: {integrity: sha512-8fjNkrNlNCrVc/av+Jn+xxqfCjYaBoHqCsDz6mt030UMxJGr+GSfCV1dQt2gRtlL63+VPidwDVLr7V2OcTSdRw==}
    engines: {node: '>=8.0.0'}

  sync-rpc@1.3.6:
    resolution: {integrity: sha512-J8jTXuZzRlvU7HemDgHi3pGnh/rkoqR/OZSjhTyyZrEkkYQbk7Z33AXp37mkPfPpfdOuj7Ex3H/TJM1z48uPQw==}

  term-size@2.2.1:
    resolution: {integrity: sha512-wK0Ri4fOGjv/XPy8SBHZChl8CM7uMc5VML7SqiQ0zG7+J5Vr+RMQDoHa2CNT6KHUnTGIXH34UDMkPzAUyapBZg==}
    engines: {node: '>=8'}

  test-exclude@6.0.0:
    resolution: {integrity: sha512-cAGWPIyOHU6zlmg88jwm7VRyXnMN7iV68OGAbYDk/Mh/xC/pzVPlQtY6ngoIH/5/tciuhGfvESU8GrHrcxD56w==}
    engines: {node: '>=8'}

  text-table@0.2.0:
    resolution: {integrity: sha512-N+8UisAXDGk8PFXP4HAzVR9nbfmVJ3zYLAWiTIoqC5v5isinhr+r5uaO8+7r3BMfuNIufIsA7RdpVgacC2cSpw==}

  then-request@6.0.2:
    resolution: {integrity: sha512-3ZBiG7JvP3wbDzA9iNY5zJQcHL4jn/0BWtXIkagfz7QgOL/LqjCEOBQuJNZfu0XYnv5JhKh+cDxCPM4ILrqruA==}
    engines: {node: '>=6.0.0'}

  tinyglobby@0.2.10:
    resolution: {integrity: sha512-Zc+8eJlFMvgatPZTl6A9L/yht8QqdmUNtURHaKZLmKBE12hNPSrqNkUp2cs3M/UKmNVVAMFQYSjYIVHDjW5zew==}
    engines: {node: '>=12.0.0'}

  tmp@0.0.33:
    resolution: {integrity: sha512-jRCJlojKnZ3addtTOjdIqoRuPEKBvNXcGYqzO6zWZX8KfKEpnGY5jfggJQ3EjKuu8D4bJRr0y+cYJFmYbImXGw==}
    engines: {node: '>=0.6.0'}

  tmpl@1.0.5:
    resolution: {integrity: sha512-3f0uOEAQwIqGuWW2MVzYg8fV/QNnc/IpuJNG837rLuczAaLVHslWHZQj4IGiEl5Hs3kkbhwL9Ab7Hrsmuj+Smw==}

  to-regex-range@5.0.1:
    resolution: {integrity: sha512-65P7iz6X5yEr1cwcgvQxbbIw7Uk3gOy5dIdtZ4rDveLqhrdJP+Li/Hx6tyK0NEb+2GCyneCMJiGqrADCSNk8sQ==}
    engines: {node: '>=8.0'}

  toidentifier@1.0.1:
    resolution: {integrity: sha512-o5sSPKEkg/DIQNmH43V0/uerLrpzVedkUh8tGNvaeXpfpuwjKenlSox/2O/BTlZUtEe+JG7s5YhEz608PlAHRA==}
    engines: {node: '>=0.6'}

  tr46@0.0.3:
    resolution: {integrity: sha512-N3WMsuqV66lT30CrXNbEjx4GEwlow3v6rr4mCcv6prnfwhS01rkgyFdjPNBYd9br7LpXV1+Emh01fHnq2Gdgrw==}

  tryer@1.0.1:
    resolution: {integrity: sha512-c3zayb8/kWWpycWYg87P71E1S1ZL6b6IJxfb5fvsUgsf0S2MVGaDhDXXjDMpdCpfWXqptc+4mXwmiy1ypXqRAA==}

  ts-api-utils@2.0.0:
    resolution: {integrity: sha512-xCt/TOAc+EOHS1XPnijD3/yzpH6qg2xppZO1YDqGoVsNXfQfzHpOdNuXwrwOU8u4ITXJyDCTyt8w5g1sZv9ynQ==}
    engines: {node: '>=18.12'}
    peerDependencies:
      typescript: '>=4.8.4'

  ts-node@10.9.2:
    resolution: {integrity: sha512-f0FFpIdcHgn8zcPSbf1dRevwt047YMnaiJM3u2w2RewrB+fob/zePZcrOyQoLMMO7aBIddLcQIEK5dYjkLnGrQ==}
    hasBin: true
    peerDependencies:
      '@swc/core': '>=1.2.50'
      '@swc/wasm': '>=1.2.50'
      '@types/node': '*'
      typescript: '>=2.7'
    peerDependenciesMeta:
      '@swc/core':
        optional: true
      '@swc/wasm':
        optional: true

  tslib@1.14.1:
    resolution: {integrity: sha512-Xni35NKzjgMrwevysHTCArtLDpPvye8zV/0E4EyYn43P7/7qvQwPh9BGkHewbMulVntbigmcT7rdX3BNo9wRJg==}

  tslib@2.8.1:
    resolution: {integrity: sha512-oJFu94HQb+KVduSUQL7wnpmqnfmLsOA/nAh6b6EH0wCEoK0/mPeXU6c3wKDV83MkOuHPRHtSXKKU99IBazS/2w==}

  tsort@0.0.1:
    resolution: {integrity: sha512-Tyrf5mxF8Ofs1tNoxA13lFeZ2Zrbd6cKbuH3V+MQ5sb6DtBj5FjrXVsRWT8YvNAQTqNoz66dz1WsbigI22aEnw==}

  tsx@4.19.2:
    resolution: {integrity: sha512-pOUl6Vo2LUq/bSa8S5q7b91cgNSjctn9ugq/+Mvow99qW6x/UZYwzxy/3NmqoT66eHYfCVvFvACC58UBPFf28g==}
    engines: {node: '>=18.0.0'}
    hasBin: true

  tweetnacl-util@0.15.1:
    resolution: {integrity: sha512-RKJBIj8lySrShN4w6i/BonWp2Z/uxwC3h4y7xsRrpP59ZboCd0GpEVsOnMDYLMmKBpYhb5TgHzZXy7wTfYFBRw==}

  tweetnacl@1.0.3:
    resolution: {integrity: sha512-6rt+RN7aOi1nGMyC4Xa5DdYiukl2UWCbcJft7YhxReBGQD7OAM8Pbxw6YMo4r2diNEA8FEmu32YOn9rhaiE5yw==}

  type-check@0.3.2:
    resolution: {integrity: sha512-ZCmOJdvOWDBYJlzAoFkC+Q0+bUyEOS1ltgp1MGU03fqHG+dbi9tBFU2Rd9QKiDZFAYrhPh2JUf7rZRIuHRKtOg==}
    engines: {node: '>= 0.8.0'}

  type-check@0.4.0:
    resolution: {integrity: sha512-XleUoc9uwGXqjWwXaUTZAmzMcFZ5858QA2vvx1Ur5xIcixXIP+8LnFDgRplU30us6teqdlskFfu+ae4K79Ooew==}
    engines: {node: '>= 0.8.0'}

  type-detect@4.0.8:
    resolution: {integrity: sha512-0fr/mIH1dlO+x7TlcMy+bIDqKPsw/70tVyeHW787goQjhmqaZe10uwLujubK9q9Lg6Fiho1KUKDYz0Z7k7g5/g==}
    engines: {node: '>=4'}

  type-fest@0.20.2:
    resolution: {integrity: sha512-Ne+eE4r0/iWnpAxD852z3A+N0Bt5RN//NjJwRd2VFHEmrywxf5vsZlh4R6lixl6B+wz/8d+maTSAkN1FIkI3LQ==}
    engines: {node: '>=10'}

  type-fest@0.21.3:
    resolution: {integrity: sha512-t0rzBq87m3fVcduHDUFhKmyyX+9eo6WQjZvf51Ea/M0Q7+T374Jp1aUiyUl0GKxp8M/OETVHSDvmkyPgvX+X2w==}
    engines: {node: '>=10'}

  type-fest@0.7.1:
    resolution: {integrity: sha512-Ne2YiiGN8bmrmJJEuTWTLJR32nh/JdL1+PSicowtNb0WFpn59GK8/lfD61bVtzguz7b3PBt74nxpv/Pw5po5Rg==}
    engines: {node: '>=8'}

  typedarray@0.0.6:
    resolution: {integrity: sha512-/aCDEGatGvZ2BIk+HmLf4ifCJFwvKFNb9/JeZPMulfgFracn9QFcAf5GO8B/mweUjSoblS5In0cWhqpfs/5PQA==}

  typedoc-plugin-markdown@3.17.1:
    resolution: {integrity: sha512-QzdU3fj0Kzw2XSdoL15ExLASt2WPqD7FbLeaqwT70+XjKyTshBnUlQA5nNREO1C2P8Uen0CDjsBLMsCQ+zd0lw==}
    peerDependencies:
      typedoc: '>=0.24.0'

  typedoc-theme-hierarchy@5.0.4:
    resolution: {integrity: sha512-gDM5gn39LalueIDLMVVIZvtko318nlMLpoWZx3cagBI07LRkncQBkEcbH2nxWhZbORha1LfCf6M5YAI3U2M9wg==}
    peerDependencies:
      typedoc: ^0.26.0 || ^0.27.0

  typedoc@0.25.13:
    resolution: {integrity: sha512-pQqiwiJ+Z4pigfOnnysObszLiU3mVLWAExSPf+Mu06G/qsc3wzbuM56SZQvONhHLncLUhYzOVkjFFpFfL5AzhQ==}
    engines: {node: '>= 16'}
    hasBin: true
    peerDependencies:
      typescript: 4.6.x || 4.7.x || 4.8.x || 4.9.x || 5.0.x || 5.1.x || 5.2.x || 5.3.x || 5.4.x

  typescript@5.5.4:
    resolution: {integrity: sha512-Mtq29sKDAEYP7aljRgtPOpTvOfbwRWlS6dPRzwjdE+C0R4brX/GUyhHSecbHMFLNBLcJIPt9nl9yG5TZ1weH+Q==}
    engines: {node: '>=14.17'}
    hasBin: true

  typescript@5.8.2:
    resolution: {integrity: sha512-aJn6wq13/afZp/jT9QZmwEjDqqvSGp1VT5GVg+f/t6/oVyrgXM6BY1h9BRh/O5p3PlUPAe+WuiEZOmb/49RqoQ==}
    engines: {node: '>=14.17'}
    hasBin: true

  uglify-js@3.19.3:
    resolution: {integrity: sha512-v3Xu+yuwBXisp6QYTcH4UbH+xYJXqnq2m/LtQVWKWzYc1iehYnLixoQDN9FH6/j9/oybfd6W9Ghwkl8+UMKTKQ==}
    engines: {node: '>=0.8.0'}
    hasBin: true

  underscore@1.12.1:
    resolution: {integrity: sha512-hEQt0+ZLDVUMhebKxL4x1BTtDY7bavVofhZ9KZ4aI26X9SRaE+Y3m83XUL1UP2jn8ynjndwCCpEHdUG+9pP1Tw==}

  undici-types@6.19.8:
    resolution: {integrity: sha512-ve2KP6f/JnbPBFyobGHuerC9g1FYGn/F8n1LWTwNxCEzd6IfqTwUQcNXgEtmmQ6DlRrC1hrSrBnCZPokRrDHjw==}

  undici@5.28.5:
    resolution: {integrity: sha512-zICwjrDrcrUE0pyyJc1I2QzBkLM8FINsgOrt6WjA+BgajVq9Nxu2PbFFXUrAggLfDXlZGZBVZYw7WNV5KiBiBA==}
    engines: {node: '>=14.0'}

  universalify@0.1.2:
    resolution: {integrity: sha512-rBJeI5CXAlmy1pV+617WB9J63U6XcazHHF2f2dbJix4XzpUF0RS3Zbj0FGIOCAva5P/d/GBOYaACQ1w+0azUkg==}
    engines: {node: '>= 4.0.0'}

  universalify@2.0.1:
    resolution: {integrity: sha512-gptHNQghINnc/vTGIk0SOFGFNXw7JVrlRUtConJRlvaw6DuX0wO5Jeko9sWrMBhh+PsYAZ7oXAiOnf/UKogyiw==}
    engines: {node: '>= 10.0.0'}

  unpipe@1.0.0:
    resolution: {integrity: sha512-pjy2bYhSsufwWlKwPc+l3cN7+wuJlK6uz0YdJEOlQDbl6jo/YlPi4mb8agUkVC8BF7V8NuzeyPNqRksA3hztKQ==}
    engines: {node: '>= 0.8'}

  update-browserslist-db@1.1.2:
    resolution: {integrity: sha512-PPypAm5qvlD7XMZC3BujecnaOxwhrtoFR+Dqkk5Aa/6DssiH0ibKoketaj9w8LP7Bont1rYeoV5plxD7RTEPRg==}
    hasBin: true
    peerDependencies:
      browserslist: '>= 4.21.0'

  uri-js@4.4.1:
    resolution: {integrity: sha512-7rKUyy33Q1yc98pQ1DAmLtwX109F7TIfWlW1Ydo8Wl1ii1SeHieeh0HHfPeL2fMXK6z0s8ecKs9frCuLJvndBg==}

  util-deprecate@1.0.2:
    resolution: {integrity: sha512-EPD5q1uXyFxJpCrLnCc1nHnq3gOa6DZBocAIiI2TaSCA7VCJ1UJDMagCzIkXNsUYfD1daK//LTEQ8xiIbrHtcw==}

  uuid@8.3.2:
    resolution: {integrity: sha512-+NYs2QeMWy+GWFOEm9xnn6HCDp0l7QBD7ml8zLUmJ+93Q5NF0NocErnwkTkXVFNiX3/fpC6afS8Dhb/gz7R7eg==}
    hasBin: true

  uuid@9.0.1:
    resolution: {integrity: sha512-b+1eJOlsR9K8HJpow9Ok3fiWOWSIcIzXodvv0rQjVoOVNpWMpxf1wZNpt4y9h10odCNrqnYp1OBzRktckBe3sA==}
    hasBin: true

  v8-compile-cache-lib@3.0.1:
    resolution: {integrity: sha512-wa7YjyUGfNZngI/vtK0UHAN+lgDCxBPCylVXGp0zu59Fz5aiGtNXaq3DhIov063MorB+VfufLh3JlF2KdTK3xg==}

  v8-to-istanbul@9.3.0:
    resolution: {integrity: sha512-kiGUalWN+rgBJ/1OHZsBtU4rXZOfj/7rKQxULKlIzwzQSvMJUUNgPwJEEh7gU6xEVxC0ahoOBvN2YI8GH6FNgA==}
    engines: {node: '>=10.12.0'}

  viem@2.23.12:
    resolution: {integrity: sha512-zq2mL4KcUfpVMLMaKjwzRG3akjjVUo9AhaNohrQ86ufltX1aUxapE+Z6YQ0U6F6MBQEMBgLiFTWgalgVDWqQyQ==}
    peerDependencies:
      typescript: '>=5.0.4'
    peerDependenciesMeta:
      typescript:
        optional: true

  vscode-oniguruma@1.7.0:
    resolution: {integrity: sha512-L9WMGRfrjOhgHSdOYgCt/yRMsXzLDJSL7BPrOZt73gU0iWO4mpqzqQzOz5srxqTvMBaR0XZTSrVWo4j55Rc6cA==}

  vscode-textmate@8.0.0:
    resolution: {integrity: sha512-AFbieoL7a5LMqcnOF04ji+rpXadgOXnZsxQr//r83kLPr7biP7am3g9zbaZIaBGwBRWeSvoMD4mgPdX3e4NWBg==}

  walker@1.0.8:
    resolution: {integrity: sha512-ts/8E8l5b7kY0vlWLewOkDXMmPdLcVV4GmOQLyxuSswIJsweeFZtAsMF7k1Nszz+TYBQrlYRmzOnr398y1JemQ==}

  wasmbuilder@0.0.16:
    resolution: {integrity: sha512-Qx3lEFqaVvp1cEYW7Bfi+ebRJrOiwz2Ieu7ZG2l7YyeSJIok/reEQCQCuicj/Y32ITIJuGIM9xZQppGx5LrQdA==}

  wasmcurves@0.2.2:
    resolution: {integrity: sha512-JRY908NkmKjFl4ytnTu5ED6AwPD+8VJ9oc94kdq7h5bIwbj0L4TDJ69mG+2aLs2SoCmGfqIesMWTEJjtYsoQXQ==}

  wcwidth@1.0.1:
    resolution: {integrity: sha512-XHPEwS0q6TaxcvG85+8EYkbiCux2XtWG2mkc47Ng2A77BQu9+DqIOJldST4HgPkuea7dvKSj5VgX3P1d4rW8Tg==}

  web-worker@1.2.0:
    resolution: {integrity: sha512-PgF341avzqyx60neE9DD+XS26MMNMoUQRz9NOZwW32nPQrF6p77f1htcnjBSEV8BGMKZ16choqUG4hyI0Hx7mA==}

  webidl-conversions@3.0.1:
    resolution: {integrity: sha512-2JAn3z8AR6rjK8Sm8orRC0h/bcl/DqL7tRPdGZ4I1CjdF+EaMLmYxBHyXuKL849eucPFhvBoxMsflfOb8kxaeQ==}

  whatwg-url@5.0.0:
    resolution: {integrity: sha512-saE57nupxk6v3HY35+jzBwYa0rKSy0XR8JSxZPwgLr7ys0IBzhGviA1/TUGJLmSVqs8pb9AnvICXEuOHLprYTw==}

  which-typed-array@1.1.19:
    resolution: {integrity: sha512-rEvr90Bck4WZt9HHFC4DJMsjvu7x+r6bImz0/BrbWb7A2djJ8hnZMrWnHo9F8ssv0OMErasDhftrfROTyqSDrw==}
    engines: {node: '>= 0.4'}

  which@2.0.2:
    resolution: {integrity: sha512-BLI3Tl1TW3Pvl70l3yq3Y64i+awpwXqsGBYWkkqMtnbXgrMD+yj7rhW0kuEDxzJaYXGjEW5ogapKNMEKNMjibA==}
    engines: {node: '>= 8'}
    hasBin: true

  widest-line@3.1.0:
    resolution: {integrity: sha512-NsmoXalsWVDMGupxZ5R08ka9flZjjiLvHVAWYOKtiKM8ujtZWr9cRffak+uSE48+Ob8ObalXpwyeUiyDD6QFgg==}
    engines: {node: '>=8'}

  word-wrap@1.2.5:
    resolution: {integrity: sha512-BN22B5eaMMI9UMtjrGd5g5eCYPpCPDUy0FJXbYsaT5zYxjFOckS53SQDE3pWkVoWpHXVb3BrYcEN4Twa55B5cA==}
    engines: {node: '>=0.10.0'}

  wordwrap@1.0.0:
    resolution: {integrity: sha512-gvVzJFlPycKc5dZN4yPkP8w7Dc37BtP1yczEneOb4uq34pXZcvrtRTmWV8W+Ume+XCxKgbjM+nevkyFPMybd4Q==}

  workerpool@6.5.1:
    resolution: {integrity: sha512-Fs4dNYcsdpYSAfVxhnl1L5zTksjvOJxtC5hzMNl+1t9B8hTJTdKDyZ5ju7ztgPy+ft9tBFXoOlDNiOT9WUXZlA==}

  wrap-ansi@6.2.0:
    resolution: {integrity: sha512-r6lPcBGxZXlIcymEu7InxDMhdW0KDxpLgoFLcguasxCaJ/SOIZwINatK9KY/tf+ZrlywOKU0UDj3ATXUBfxJXA==}
    engines: {node: '>=8'}

  wrap-ansi@7.0.0:
    resolution: {integrity: sha512-YVGIj2kamLSTxw6NsZjoBxfSwsn0ycdesmc4p+Q21c5zPuZ1pl+NfxVdxPtdHvmNVOQ6XSYG4AUtyt/Fi7D16Q==}
    engines: {node: '>=10'}

  wrappy@1.0.2:
    resolution: {integrity: sha512-l4Sp/DRseor9wL6EvV2+TuQn63dMkPjZ/sp9XkghTEbV9KlPS1xUsZ3u7/IQO4wxtcFB4bgpQPRcR3QCvezPcQ==}

  write-file-atomic@4.0.2:
    resolution: {integrity: sha512-7KxauUdBmSdWnmpaGFg+ppNjKF8uNLry8LyzjauQDOVONfFLNKrKvQOxZ/VuTIcS/gge/YNahf5RIIQWTSarlg==}
    engines: {node: ^12.13.0 || ^14.15.0 || >=16.0.0}

  ws@7.4.6:
    resolution: {integrity: sha512-YmhHDO4MzaDLB+M9ym/mDA5z0naX8j7SIlT8f8z+I0VtzsRbekxEutHSme7NPS2qE8StCYQNUnfWdXta/Yu85A==}
    engines: {node: '>=8.3.0'}
    peerDependencies:
      bufferutil: ^4.0.1
      utf-8-validate: ^5.0.2
    peerDependenciesMeta:
      bufferutil:
        optional: true
      utf-8-validate:
        optional: true

  ws@7.5.10:
    resolution: {integrity: sha512-+dbF1tHwZpXcbOJdVOkzLDxZP1ailvSxM6ZweXTegylPny803bFhA+vqBYw4s31NSAk4S2Qz+AKXK9a4wkdjcQ==}
    engines: {node: '>=8.3.0'}
    peerDependencies:
      bufferutil: ^4.0.1
      utf-8-validate: ^5.0.2
    peerDependenciesMeta:
      bufferutil:
        optional: true
      utf-8-validate:
        optional: true

  ws@8.18.1:
    resolution: {integrity: sha512-RKW2aJZMXeMxVpnZ6bck+RswznaxmzdULiBr6KY7XkTnW8uvt0iT9H5DkHUChXrc+uurzwa0rVI16n/Xzjdz1w==}
    engines: {node: '>=10.0.0'}
    peerDependencies:
      bufferutil: ^4.0.1
      utf-8-validate: '>=5.0.2'
    peerDependenciesMeta:
      bufferutil:
        optional: true
      utf-8-validate:
        optional: true

  y18n@5.0.8:
    resolution: {integrity: sha512-0pfFzegeDWJHJIAmTLRP2DwHjdF5s7jo9tuztdQxAhINCdvS+3nGINqPd00AphqJR/0LhANUS6/+7SCb98YOfA==}
    engines: {node: '>=10'}

  yallist@3.1.1:
    resolution: {integrity: sha512-a4UGQaWPH59mOXUYnAG2ewncQS4i4F43Tv3JoAM+s2VDAmS9NsK8GpDMLrCHPksFT7h3K6TOoUNn2pb7RoXx4g==}

  yargs-parser@20.2.9:
    resolution: {integrity: sha512-y11nGElTIV+CT3Zv9t7VKl+Q3hTQoT9a1Qzezhhl6Rp21gJ/IVTW7Z3y9EWXhuUBC2Shnf+DX0antecpAwSP8w==}
    engines: {node: '>=10'}

  yargs-parser@21.1.1:
    resolution: {integrity: sha512-tVpsJW7DdjecAiFpbIB1e3qxIQsE6NoPc5/eTdrbbIC4h0LVsWhnoa3g+m2HclBIujHzsxZ4VJVA+GUuc2/LBw==}
    engines: {node: '>=12'}

  yargs-unparser@2.0.0:
    resolution: {integrity: sha512-7pRTIA9Qc1caZ0bZ6RYRGbHJthJWuakf+WmHK0rVeLkNrrGhfoabBNdue6kdINI6r4if7ocq9aD/n7xwKOdzOA==}
    engines: {node: '>=10'}

  yargs@16.2.0:
    resolution: {integrity: sha512-D1mvvtDG0L5ft/jGWkLpG1+m0eQxOfaBvTNELraWj22wSVUMWxZUvYgJYcKh6jGGIkJFhH4IZPQhR4TKpc8mBw==}
    engines: {node: '>=10'}

  yargs@17.7.2:
    resolution: {integrity: sha512-7dSzzRQ++CKnNI/krKnYRV7JKKPUXMEh61soaHKg9mrWEhzFWhFnxPxGl+69cD1Ou63C13NUPCnmIcrvqCuM6w==}
    engines: {node: '>=12'}

  yn@3.1.1:
    resolution: {integrity: sha512-Ux4ygGWsu2c7isFWe8Yu1YluJmqVhxqK2cLXNQA5AcC3QfbGNpM7fu0Y8b/z16pXLnFxZYvWhd3fhBY9DLmC6Q==}
    engines: {node: '>=6'}

  yocto-queue@0.1.0:
    resolution: {integrity: sha512-rVksvsnNCdJ/ohGc6xgPwyN8eheCxsiLM8mxuE/t/mOVqJewPuO1miLpTHQiRgTKCLexL4MeAFVagts7HmNZ2Q==}
    engines: {node: '>=10'}

  yoctocolors-cjs@2.1.2:
    resolution: {integrity: sha512-cYVsTjKl8b+FrnidjibDWskAv7UKOfcwaVZdp/it9n1s9fU3IkgDbhdIRKCW4JDsAlECJY0ytoVPT3sK6kideA==}
    engines: {node: '>=18'}

  zod@3.23.8:
    resolution: {integrity: sha512-XBx9AXhXktjUqnepgTiE5flcKIYWi/rme0Eaj+5Y0lftuGBq+jyRu/md4WnuxqgP1ubdpNCsYEYPxrzVHD8d6g==}

snapshots:

  '@adraffy/ens-normalize@1.11.0': {}

  '@ampproject/remapping@2.3.0':
    dependencies:
      '@jridgewell/gen-mapping': 0.3.8
      '@jridgewell/trace-mapping': 0.3.25

  '@babel/code-frame@7.26.2':
    dependencies:
      '@babel/helper-validator-identifier': 7.25.9
      js-tokens: 4.0.0
      picocolors: 1.1.1

  '@babel/compat-data@7.26.3': {}

  '@babel/core@7.26.0':
    dependencies:
      '@ampproject/remapping': 2.3.0
      '@babel/code-frame': 7.26.2
      '@babel/generator': 7.26.3
      '@babel/helper-compilation-targets': 7.25.9
      '@babel/helper-module-transforms': 7.26.0(@babel/core@7.26.0)
      '@babel/helpers': 7.26.0
      '@babel/parser': 7.26.3
      '@babel/template': 7.25.9
      '@babel/traverse': 7.26.4
      '@babel/types': 7.26.3
      convert-source-map: 2.0.0
      debug: 4.4.0(supports-color@8.1.1)
      gensync: 1.0.0-beta.2
      json5: 2.2.3
      semver: 6.3.1
    transitivePeerDependencies:
      - supports-color

  '@babel/generator@7.26.3':
    dependencies:
      '@babel/parser': 7.26.3
      '@babel/types': 7.26.3
      '@jridgewell/gen-mapping': 0.3.8
      '@jridgewell/trace-mapping': 0.3.25
      jsesc: 3.1.0

  '@babel/helper-compilation-targets@7.25.9':
    dependencies:
      '@babel/compat-data': 7.26.3
      '@babel/helper-validator-option': 7.25.9
      browserslist: 4.24.4
      lru-cache: 5.1.1
      semver: 6.3.1

  '@babel/helper-module-imports@7.25.9':
    dependencies:
      '@babel/traverse': 7.26.4
      '@babel/types': 7.26.3
    transitivePeerDependencies:
      - supports-color

  '@babel/helper-module-transforms@7.26.0(@babel/core@7.26.0)':
    dependencies:
      '@babel/core': 7.26.0
      '@babel/helper-module-imports': 7.25.9
      '@babel/helper-validator-identifier': 7.25.9
      '@babel/traverse': 7.26.4
    transitivePeerDependencies:
      - supports-color

  '@babel/helper-plugin-utils@7.25.9': {}

  '@babel/helper-string-parser@7.25.9': {}

  '@babel/helper-validator-identifier@7.25.9': {}

  '@babel/helper-validator-option@7.25.9': {}

  '@babel/helpers@7.26.0':
    dependencies:
      '@babel/template': 7.25.9
      '@babel/types': 7.26.3

  '@babel/parser@7.26.3':
    dependencies:
      '@babel/types': 7.26.3

  '@babel/plugin-syntax-async-generators@7.8.4(@babel/core@7.26.0)':
    dependencies:
      '@babel/core': 7.26.0
      '@babel/helper-plugin-utils': 7.25.9

  '@babel/plugin-syntax-bigint@7.8.3(@babel/core@7.26.0)':
    dependencies:
      '@babel/core': 7.26.0
      '@babel/helper-plugin-utils': 7.25.9

  '@babel/plugin-syntax-class-properties@7.12.13(@babel/core@7.26.0)':
    dependencies:
      '@babel/core': 7.26.0
      '@babel/helper-plugin-utils': 7.25.9

  '@babel/plugin-syntax-class-static-block@7.14.5(@babel/core@7.26.0)':
    dependencies:
      '@babel/core': 7.26.0
      '@babel/helper-plugin-utils': 7.25.9

  '@babel/plugin-syntax-import-attributes@7.26.0(@babel/core@7.26.0)':
    dependencies:
      '@babel/core': 7.26.0
      '@babel/helper-plugin-utils': 7.25.9

  '@babel/plugin-syntax-import-meta@7.10.4(@babel/core@7.26.0)':
    dependencies:
      '@babel/core': 7.26.0
      '@babel/helper-plugin-utils': 7.25.9

  '@babel/plugin-syntax-json-strings@7.8.3(@babel/core@7.26.0)':
    dependencies:
      '@babel/core': 7.26.0
      '@babel/helper-plugin-utils': 7.25.9

  '@babel/plugin-syntax-jsx@7.25.9(@babel/core@7.26.0)':
    dependencies:
      '@babel/core': 7.26.0
      '@babel/helper-plugin-utils': 7.25.9

  '@babel/plugin-syntax-logical-assignment-operators@7.10.4(@babel/core@7.26.0)':
    dependencies:
      '@babel/core': 7.26.0
      '@babel/helper-plugin-utils': 7.25.9

  '@babel/plugin-syntax-nullish-coalescing-operator@7.8.3(@babel/core@7.26.0)':
    dependencies:
      '@babel/core': 7.26.0
      '@babel/helper-plugin-utils': 7.25.9

  '@babel/plugin-syntax-numeric-separator@7.10.4(@babel/core@7.26.0)':
    dependencies:
      '@babel/core': 7.26.0
      '@babel/helper-plugin-utils': 7.25.9

  '@babel/plugin-syntax-object-rest-spread@7.8.3(@babel/core@7.26.0)':
    dependencies:
      '@babel/core': 7.26.0
      '@babel/helper-plugin-utils': 7.25.9

  '@babel/plugin-syntax-optional-catch-binding@7.8.3(@babel/core@7.26.0)':
    dependencies:
      '@babel/core': 7.26.0
      '@babel/helper-plugin-utils': 7.25.9

  '@babel/plugin-syntax-optional-chaining@7.8.3(@babel/core@7.26.0)':
    dependencies:
      '@babel/core': 7.26.0
      '@babel/helper-plugin-utils': 7.25.9

  '@babel/plugin-syntax-private-property-in-object@7.14.5(@babel/core@7.26.0)':
    dependencies:
      '@babel/core': 7.26.0
      '@babel/helper-plugin-utils': 7.25.9

  '@babel/plugin-syntax-top-level-await@7.14.5(@babel/core@7.26.0)':
    dependencies:
      '@babel/core': 7.26.0
      '@babel/helper-plugin-utils': 7.25.9

  '@babel/plugin-syntax-typescript@7.25.9(@babel/core@7.26.0)':
    dependencies:
      '@babel/core': 7.26.0
      '@babel/helper-plugin-utils': 7.25.9

  '@babel/runtime@7.26.0':
    dependencies:
      regenerator-runtime: 0.14.1

  '@babel/template@7.25.9':
    dependencies:
      '@babel/code-frame': 7.26.2
      '@babel/parser': 7.26.3
      '@babel/types': 7.26.3

  '@babel/traverse@7.26.4':
    dependencies:
      '@babel/code-frame': 7.26.2
      '@babel/generator': 7.26.3
      '@babel/parser': 7.26.3
      '@babel/template': 7.25.9
      '@babel/types': 7.26.3
      debug: 4.4.0(supports-color@8.1.1)
      globals: 11.12.0
    transitivePeerDependencies:
      - supports-color

  '@babel/types@7.26.3':
    dependencies:
      '@babel/helper-string-parser': 7.25.9
      '@babel/helper-validator-identifier': 7.25.9

  '@bcoe/v8-coverage@0.2.3': {}

  '@changesets/apply-release-plan@7.0.7':
    dependencies:
      '@changesets/config': 3.0.5
      '@changesets/get-version-range-type': 0.4.0
      '@changesets/git': 3.0.2
      '@changesets/should-skip-package': 0.1.1
      '@changesets/types': 6.0.0
      '@manypkg/get-packages': 1.1.3
      detect-indent: 6.1.0
      fs-extra: 7.0.1
      lodash.startcase: 4.4.0
      outdent: 0.5.0
      prettier: 2.8.8
      resolve-from: 5.0.0
      semver: 7.6.3

  '@changesets/assemble-release-plan@6.0.5':
    dependencies:
      '@changesets/errors': 0.2.0
      '@changesets/get-dependents-graph': 2.1.2
      '@changesets/should-skip-package': 0.1.1
      '@changesets/types': 6.0.0
      '@manypkg/get-packages': 1.1.3
      semver: 7.6.3

  '@changesets/changelog-git@0.2.0':
    dependencies:
      '@changesets/types': 6.0.0

  '@changesets/changelog-github@0.4.8':
    dependencies:
      '@changesets/get-github-info': 0.5.2
      '@changesets/types': 5.2.1
      dotenv: 8.6.0
    transitivePeerDependencies:
      - encoding

  '@changesets/cli@2.27.11':
    dependencies:
      '@changesets/apply-release-plan': 7.0.7
      '@changesets/assemble-release-plan': 6.0.5
      '@changesets/changelog-git': 0.2.0
      '@changesets/config': 3.0.5
      '@changesets/errors': 0.2.0
      '@changesets/get-dependents-graph': 2.1.2
      '@changesets/get-release-plan': 4.0.6
      '@changesets/git': 3.0.2
      '@changesets/logger': 0.1.1
      '@changesets/pre': 2.0.1
      '@changesets/read': 0.6.2
      '@changesets/should-skip-package': 0.1.1
      '@changesets/types': 6.0.0
      '@changesets/write': 0.3.2
      '@manypkg/get-packages': 1.1.3
      ansi-colors: 4.1.3
      ci-info: 3.9.0
      enquirer: 2.4.1
      external-editor: 3.1.0
      fs-extra: 7.0.1
      mri: 1.2.0
      p-limit: 2.3.0
      package-manager-detector: 0.2.8
      picocolors: 1.1.1
      resolve-from: 5.0.0
      semver: 7.6.3
      spawndamnit: 3.0.1
      term-size: 2.2.1

  '@changesets/config@3.0.5':
    dependencies:
      '@changesets/errors': 0.2.0
      '@changesets/get-dependents-graph': 2.1.2
      '@changesets/logger': 0.1.1
      '@changesets/types': 6.0.0
      '@manypkg/get-packages': 1.1.3
      fs-extra: 7.0.1
      micromatch: 4.0.8

  '@changesets/errors@0.2.0':
    dependencies:
      extendable-error: 0.1.7

  '@changesets/get-dependents-graph@2.1.2':
    dependencies:
      '@changesets/types': 6.0.0
      '@manypkg/get-packages': 1.1.3
      picocolors: 1.1.1
      semver: 7.6.3

  '@changesets/get-github-info@0.5.2':
    dependencies:
      dataloader: 1.4.0
      node-fetch: 2.7.0
    transitivePeerDependencies:
      - encoding

  '@changesets/get-release-plan@4.0.6':
    dependencies:
      '@changesets/assemble-release-plan': 6.0.5
      '@changesets/config': 3.0.5
      '@changesets/pre': 2.0.1
      '@changesets/read': 0.6.2
      '@changesets/types': 6.0.0
      '@manypkg/get-packages': 1.1.3

  '@changesets/get-version-range-type@0.4.0': {}

  '@changesets/git@3.0.2':
    dependencies:
      '@changesets/errors': 0.2.0
      '@manypkg/get-packages': 1.1.3
      is-subdir: 1.2.0
      micromatch: 4.0.8
      spawndamnit: 3.0.1

  '@changesets/logger@0.1.1':
    dependencies:
      picocolors: 1.1.1

  '@changesets/parse@0.4.0':
    dependencies:
      '@changesets/types': 6.0.0
      js-yaml: 3.14.1

  '@changesets/pre@2.0.1':
    dependencies:
      '@changesets/errors': 0.2.0
      '@changesets/types': 6.0.0
      '@manypkg/get-packages': 1.1.3
      fs-extra: 7.0.1

  '@changesets/read@0.6.2':
    dependencies:
      '@changesets/git': 3.0.2
      '@changesets/logger': 0.1.1
      '@changesets/parse': 0.4.0
      '@changesets/types': 6.0.0
      fs-extra: 7.0.1
      p-filter: 2.1.0
      picocolors: 1.1.1

  '@changesets/should-skip-package@0.1.1':
    dependencies:
      '@changesets/types': 6.0.0
      '@manypkg/get-packages': 1.1.3

  '@changesets/types@4.1.0': {}

  '@changesets/types@5.2.1': {}

  '@changesets/types@6.0.0': {}

  '@changesets/write@0.3.2':
    dependencies:
      '@changesets/types': 6.0.0
      fs-extra: 7.0.1
      human-id: 1.0.2
      prettier: 2.8.8

  '@colors/colors@1.5.0':
    optional: true

  '@cspotcode/source-map-support@0.8.1':
    dependencies:
      '@jridgewell/trace-mapping': 0.3.9

  '@distributedlab/circom-parser@0.2.6':
    dependencies:
      antlr4: 4.13.1-patch-1
      ejs: 3.1.10

  '@esbuild/aix-ppc64@0.23.1':
    optional: true

  '@esbuild/android-arm64@0.23.1':
    optional: true

  '@esbuild/android-arm@0.23.1':
    optional: true

  '@esbuild/android-x64@0.23.1':
    optional: true

  '@esbuild/darwin-arm64@0.23.1':
    optional: true

  '@esbuild/darwin-x64@0.23.1':
    optional: true

  '@esbuild/freebsd-arm64@0.23.1':
    optional: true

  '@esbuild/freebsd-x64@0.23.1':
    optional: true

  '@esbuild/linux-arm64@0.23.1':
    optional: true

  '@esbuild/linux-arm@0.23.1':
    optional: true

  '@esbuild/linux-ia32@0.23.1':
    optional: true

  '@esbuild/linux-loong64@0.23.1':
    optional: true

  '@esbuild/linux-mips64el@0.23.1':
    optional: true

  '@esbuild/linux-ppc64@0.23.1':
    optional: true

  '@esbuild/linux-riscv64@0.23.1':
    optional: true

  '@esbuild/linux-s390x@0.23.1':
    optional: true

  '@esbuild/linux-x64@0.23.1':
    optional: true

  '@esbuild/netbsd-x64@0.23.1':
    optional: true

  '@esbuild/openbsd-arm64@0.23.1':
    optional: true

  '@esbuild/openbsd-x64@0.23.1':
    optional: true

  '@esbuild/sunos-x64@0.23.1':
    optional: true

  '@esbuild/win32-arm64@0.23.1':
    optional: true

  '@esbuild/win32-ia32@0.23.1':
    optional: true

  '@esbuild/win32-x64@0.23.1':
    optional: true

  '@eslint-community/eslint-utils@4.4.1(eslint@8.57.1)':
    dependencies:
      eslint: 8.57.1
      eslint-visitor-keys: 3.4.3

  '@eslint-community/regexpp@4.12.1': {}

  '@eslint/eslintrc@2.1.4':
    dependencies:
      ajv: 6.12.6
      debug: 4.4.0(supports-color@8.1.1)
      espree: 9.6.1
      globals: 13.24.0
      ignore: 5.3.2
      import-fresh: 3.3.0
      js-yaml: 4.1.0
      minimatch: 3.1.2
      strip-json-comments: 3.1.1
    transitivePeerDependencies:
      - supports-color

  '@eslint/js@8.57.1': {}

  '@ethersproject/abi@5.7.0':
    dependencies:
      '@ethersproject/address': 5.7.0
      '@ethersproject/bignumber': 5.7.0
      '@ethersproject/bytes': 5.7.0
      '@ethersproject/constants': 5.7.0
      '@ethersproject/hash': 5.7.0
      '@ethersproject/keccak256': 5.7.0
      '@ethersproject/logger': 5.7.0
      '@ethersproject/properties': 5.7.0
      '@ethersproject/strings': 5.7.0

  '@ethersproject/abstract-provider@5.7.0':
    dependencies:
      '@ethersproject/bignumber': 5.7.0
      '@ethersproject/bytes': 5.7.0
      '@ethersproject/logger': 5.7.0
      '@ethersproject/networks': 5.7.1
      '@ethersproject/properties': 5.7.0
      '@ethersproject/transactions': 5.7.0
      '@ethersproject/web': 5.7.1

  '@ethersproject/abstract-signer@5.7.0':
    dependencies:
      '@ethersproject/abstract-provider': 5.7.0
      '@ethersproject/bignumber': 5.7.0
      '@ethersproject/bytes': 5.7.0
      '@ethersproject/logger': 5.7.0
      '@ethersproject/properties': 5.7.0

  '@ethersproject/address@5.7.0':
    dependencies:
      '@ethersproject/bignumber': 5.7.0
      '@ethersproject/bytes': 5.7.0
      '@ethersproject/keccak256': 5.7.0
      '@ethersproject/logger': 5.7.0
      '@ethersproject/rlp': 5.7.0

  '@ethersproject/base64@5.7.0':
    dependencies:
      '@ethersproject/bytes': 5.7.0

  '@ethersproject/basex@5.7.0':
    dependencies:
      '@ethersproject/bytes': 5.7.0
      '@ethersproject/properties': 5.7.0

  '@ethersproject/bignumber@5.7.0':
    dependencies:
      '@ethersproject/bytes': 5.7.0
      '@ethersproject/logger': 5.7.0
      bn.js: 5.2.1

  '@ethersproject/bytes@5.7.0':
    dependencies:
      '@ethersproject/logger': 5.7.0

  '@ethersproject/constants@5.7.0':
    dependencies:
      '@ethersproject/bignumber': 5.7.0

  '@ethersproject/contracts@5.7.0':
    dependencies:
      '@ethersproject/abi': 5.7.0
      '@ethersproject/abstract-provider': 5.7.0
      '@ethersproject/abstract-signer': 5.7.0
      '@ethersproject/address': 5.7.0
      '@ethersproject/bignumber': 5.7.0
      '@ethersproject/bytes': 5.7.0
      '@ethersproject/constants': 5.7.0
      '@ethersproject/logger': 5.7.0
      '@ethersproject/properties': 5.7.0
      '@ethersproject/transactions': 5.7.0

  '@ethersproject/hash@5.7.0':
    dependencies:
      '@ethersproject/abstract-signer': 5.7.0
      '@ethersproject/address': 5.7.0
      '@ethersproject/base64': 5.7.0
      '@ethersproject/bignumber': 5.7.0
      '@ethersproject/bytes': 5.7.0
      '@ethersproject/keccak256': 5.7.0
      '@ethersproject/logger': 5.7.0
      '@ethersproject/properties': 5.7.0
      '@ethersproject/strings': 5.7.0

  '@ethersproject/hdnode@5.7.0':
    dependencies:
      '@ethersproject/abstract-signer': 5.7.0
      '@ethersproject/basex': 5.7.0
      '@ethersproject/bignumber': 5.7.0
      '@ethersproject/bytes': 5.7.0
      '@ethersproject/logger': 5.7.0
      '@ethersproject/pbkdf2': 5.7.0
      '@ethersproject/properties': 5.7.0
      '@ethersproject/sha2': 5.7.0
      '@ethersproject/signing-key': 5.7.0
      '@ethersproject/strings': 5.7.0
      '@ethersproject/transactions': 5.7.0
      '@ethersproject/wordlists': 5.7.0

  '@ethersproject/json-wallets@5.7.0':
    dependencies:
      '@ethersproject/abstract-signer': 5.7.0
      '@ethersproject/address': 5.7.0
      '@ethersproject/bytes': 5.7.0
      '@ethersproject/hdnode': 5.7.0
      '@ethersproject/keccak256': 5.7.0
      '@ethersproject/logger': 5.7.0
      '@ethersproject/pbkdf2': 5.7.0
      '@ethersproject/properties': 5.7.0
      '@ethersproject/random': 5.7.0
      '@ethersproject/strings': 5.7.0
      '@ethersproject/transactions': 5.7.0
      aes-js: 3.0.0
      scrypt-js: 3.0.1

  '@ethersproject/keccak256@5.7.0':
    dependencies:
      '@ethersproject/bytes': 5.7.0
      js-sha3: 0.8.0

  '@ethersproject/logger@5.7.0': {}

  '@ethersproject/networks@5.7.1':
    dependencies:
      '@ethersproject/logger': 5.7.0

  '@ethersproject/pbkdf2@5.7.0':
    dependencies:
      '@ethersproject/bytes': 5.7.0
      '@ethersproject/sha2': 5.7.0

  '@ethersproject/properties@5.7.0':
    dependencies:
      '@ethersproject/logger': 5.7.0

  '@ethersproject/providers@5.7.2':
    dependencies:
      '@ethersproject/abstract-provider': 5.7.0
      '@ethersproject/abstract-signer': 5.7.0
      '@ethersproject/address': 5.7.0
      '@ethersproject/base64': 5.7.0
      '@ethersproject/basex': 5.7.0
      '@ethersproject/bignumber': 5.7.0
      '@ethersproject/bytes': 5.7.0
      '@ethersproject/constants': 5.7.0
      '@ethersproject/hash': 5.7.0
      '@ethersproject/logger': 5.7.0
      '@ethersproject/networks': 5.7.1
      '@ethersproject/properties': 5.7.0
      '@ethersproject/random': 5.7.0
      '@ethersproject/rlp': 5.7.0
      '@ethersproject/sha2': 5.7.0
      '@ethersproject/strings': 5.7.0
      '@ethersproject/transactions': 5.7.0
      '@ethersproject/web': 5.7.1
      bech32: 1.1.4
      ws: 7.4.6
    transitivePeerDependencies:
      - bufferutil
      - utf-8-validate

  '@ethersproject/random@5.7.0':
    dependencies:
      '@ethersproject/bytes': 5.7.0
      '@ethersproject/logger': 5.7.0

  '@ethersproject/rlp@5.7.0':
    dependencies:
      '@ethersproject/bytes': 5.7.0
      '@ethersproject/logger': 5.7.0

  '@ethersproject/sha2@5.7.0':
    dependencies:
      '@ethersproject/bytes': 5.7.0
      '@ethersproject/logger': 5.7.0
      hash.js: 1.1.7

  '@ethersproject/signing-key@5.7.0':
    dependencies:
      '@ethersproject/bytes': 5.7.0
      '@ethersproject/logger': 5.7.0
      '@ethersproject/properties': 5.7.0
      bn.js: 5.2.1
      elliptic: 6.5.4
      hash.js: 1.1.7

  '@ethersproject/solidity@5.7.0':
    dependencies:
      '@ethersproject/bignumber': 5.7.0
      '@ethersproject/bytes': 5.7.0
      '@ethersproject/keccak256': 5.7.0
      '@ethersproject/logger': 5.7.0
      '@ethersproject/sha2': 5.7.0
      '@ethersproject/strings': 5.7.0

  '@ethersproject/strings@5.7.0':
    dependencies:
      '@ethersproject/bytes': 5.7.0
      '@ethersproject/constants': 5.7.0
      '@ethersproject/logger': 5.7.0

  '@ethersproject/transactions@5.7.0':
    dependencies:
      '@ethersproject/address': 5.7.0
      '@ethersproject/bignumber': 5.7.0
      '@ethersproject/bytes': 5.7.0
      '@ethersproject/constants': 5.7.0
      '@ethersproject/keccak256': 5.7.0
      '@ethersproject/logger': 5.7.0
      '@ethersproject/properties': 5.7.0
      '@ethersproject/rlp': 5.7.0
      '@ethersproject/signing-key': 5.7.0

  '@ethersproject/units@5.7.0':
    dependencies:
      '@ethersproject/bignumber': 5.7.0
      '@ethersproject/constants': 5.7.0
      '@ethersproject/logger': 5.7.0

  '@ethersproject/wallet@5.7.0':
    dependencies:
      '@ethersproject/abstract-provider': 5.7.0
      '@ethersproject/abstract-signer': 5.7.0
      '@ethersproject/address': 5.7.0
      '@ethersproject/bignumber': 5.7.0
      '@ethersproject/bytes': 5.7.0
      '@ethersproject/hash': 5.7.0
      '@ethersproject/hdnode': 5.7.0
      '@ethersproject/json-wallets': 5.7.0
      '@ethersproject/keccak256': 5.7.0
      '@ethersproject/logger': 5.7.0
      '@ethersproject/properties': 5.7.0
      '@ethersproject/random': 5.7.0
      '@ethersproject/signing-key': 5.7.0
      '@ethersproject/transactions': 5.7.0
      '@ethersproject/wordlists': 5.7.0

  '@ethersproject/web@5.7.1':
    dependencies:
      '@ethersproject/base64': 5.7.0
      '@ethersproject/bytes': 5.7.0
      '@ethersproject/logger': 5.7.0
      '@ethersproject/properties': 5.7.0
      '@ethersproject/strings': 5.7.0

  '@ethersproject/wordlists@5.7.0':
    dependencies:
      '@ethersproject/bytes': 5.7.0
      '@ethersproject/hash': 5.7.0
      '@ethersproject/logger': 5.7.0
      '@ethersproject/properties': 5.7.0
      '@ethersproject/strings': 5.7.0

  '@fastify/busboy@2.1.1': {}

  '@graphql-typed-document-node/core@3.2.0(graphql@16.10.0)':
    dependencies:
      graphql: 16.10.0

  '@humanwhocodes/config-array@0.13.0':
    dependencies:
      '@humanwhocodes/object-schema': 2.0.3
      debug: 4.4.0(supports-color@8.1.1)
      minimatch: 3.1.2
    transitivePeerDependencies:
      - supports-color

  '@humanwhocodes/module-importer@1.0.1': {}

  '@humanwhocodes/object-schema@2.0.3': {}

  '@iden3/bigarray@0.0.2': {}

  '@iden3/binfileutils@0.0.12':
    dependencies:
      fastfile: 0.0.20
      ffjavascript: 0.3.1

  '@inquirer/checkbox@4.0.4(@types/node@20.17.12)':
    dependencies:
      '@inquirer/core': 10.1.2(@types/node@20.17.12)
      '@inquirer/figures': 1.0.9
      '@inquirer/type': 3.0.2(@types/node@20.17.12)
      '@types/node': 20.17.12
      ansi-escapes: 4.3.2
      yoctocolors-cjs: 2.1.2

  '@inquirer/checkbox@4.0.4(@types/node@20.17.16)':
    dependencies:
      '@inquirer/core': 10.1.2(@types/node@20.17.16)
      '@inquirer/figures': 1.0.9
      '@inquirer/type': 3.0.2(@types/node@20.17.16)
      '@types/node': 20.17.16
      ansi-escapes: 4.3.2
      yoctocolors-cjs: 2.1.2

  '@inquirer/confirm@5.1.1(@types/node@20.17.12)':
    dependencies:
      '@inquirer/core': 10.1.2(@types/node@20.17.12)
      '@inquirer/type': 3.0.2(@types/node@20.17.12)
      '@types/node': 20.17.12

  '@inquirer/confirm@5.1.1(@types/node@20.17.16)':
    dependencies:
      '@inquirer/core': 10.1.2(@types/node@20.17.16)
      '@inquirer/type': 3.0.2(@types/node@20.17.16)
      '@types/node': 20.17.16

  '@inquirer/core@10.1.2(@types/node@20.17.12)':
    dependencies:
      '@inquirer/figures': 1.0.9
      '@inquirer/type': 3.0.2(@types/node@20.17.12)
      ansi-escapes: 4.3.2
      cli-width: 4.1.0
      mute-stream: 2.0.0
      signal-exit: 4.1.0
      strip-ansi: 6.0.1
      wrap-ansi: 6.2.0
      yoctocolors-cjs: 2.1.2
    transitivePeerDependencies:
      - '@types/node'

  '@inquirer/core@10.1.2(@types/node@20.17.16)':
    dependencies:
      '@inquirer/figures': 1.0.9
      '@inquirer/type': 3.0.2(@types/node@20.17.16)
      ansi-escapes: 4.3.2
      cli-width: 4.1.0
      mute-stream: 2.0.0
      signal-exit: 4.1.0
      strip-ansi: 6.0.1
      wrap-ansi: 6.2.0
      yoctocolors-cjs: 2.1.2
    transitivePeerDependencies:
      - '@types/node'

  '@inquirer/editor@4.2.1(@types/node@20.17.12)':
    dependencies:
      '@inquirer/core': 10.1.2(@types/node@20.17.12)
      '@inquirer/type': 3.0.2(@types/node@20.17.12)
      '@types/node': 20.17.12
      external-editor: 3.1.0

  '@inquirer/editor@4.2.1(@types/node@20.17.16)':
    dependencies:
      '@inquirer/core': 10.1.2(@types/node@20.17.16)
      '@inquirer/type': 3.0.2(@types/node@20.17.16)
      '@types/node': 20.17.16
      external-editor: 3.1.0

  '@inquirer/expand@4.0.4(@types/node@20.17.12)':
    dependencies:
      '@inquirer/core': 10.1.2(@types/node@20.17.12)
      '@inquirer/type': 3.0.2(@types/node@20.17.12)
      '@types/node': 20.17.12
      yoctocolors-cjs: 2.1.2

  '@inquirer/expand@4.0.4(@types/node@20.17.16)':
    dependencies:
      '@inquirer/core': 10.1.2(@types/node@20.17.16)
      '@inquirer/type': 3.0.2(@types/node@20.17.16)
      '@types/node': 20.17.16
      yoctocolors-cjs: 2.1.2

  '@inquirer/figures@1.0.9': {}

  '@inquirer/input@4.1.1(@types/node@20.17.12)':
    dependencies:
      '@inquirer/core': 10.1.2(@types/node@20.17.12)
      '@inquirer/type': 3.0.2(@types/node@20.17.12)
      '@types/node': 20.17.12

  '@inquirer/input@4.1.1(@types/node@20.17.16)':
    dependencies:
      '@inquirer/core': 10.1.2(@types/node@20.17.16)
      '@inquirer/type': 3.0.2(@types/node@20.17.16)
      '@types/node': 20.17.16

  '@inquirer/number@3.0.4(@types/node@20.17.12)':
    dependencies:
      '@inquirer/core': 10.1.2(@types/node@20.17.12)
      '@inquirer/type': 3.0.2(@types/node@20.17.12)
      '@types/node': 20.17.12

  '@inquirer/number@3.0.4(@types/node@20.17.16)':
    dependencies:
      '@inquirer/core': 10.1.2(@types/node@20.17.16)
      '@inquirer/type': 3.0.2(@types/node@20.17.16)
      '@types/node': 20.17.16

  '@inquirer/password@4.0.4(@types/node@20.17.12)':
    dependencies:
      '@inquirer/core': 10.1.2(@types/node@20.17.12)
      '@inquirer/type': 3.0.2(@types/node@20.17.12)
      '@types/node': 20.17.12
      ansi-escapes: 4.3.2

  '@inquirer/password@4.0.4(@types/node@20.17.16)':
    dependencies:
      '@inquirer/core': 10.1.2(@types/node@20.17.16)
      '@inquirer/type': 3.0.2(@types/node@20.17.16)
      '@types/node': 20.17.16
      ansi-escapes: 4.3.2

  '@inquirer/prompts@7.2.1(@types/node@20.17.12)':
    dependencies:
      '@inquirer/checkbox': 4.0.4(@types/node@20.17.12)
      '@inquirer/confirm': 5.1.1(@types/node@20.17.12)
      '@inquirer/editor': 4.2.1(@types/node@20.17.12)
      '@inquirer/expand': 4.0.4(@types/node@20.17.12)
      '@inquirer/input': 4.1.1(@types/node@20.17.12)
      '@inquirer/number': 3.0.4(@types/node@20.17.12)
      '@inquirer/password': 4.0.4(@types/node@20.17.12)
      '@inquirer/rawlist': 4.0.4(@types/node@20.17.12)
      '@inquirer/search': 3.0.4(@types/node@20.17.12)
      '@inquirer/select': 4.0.4(@types/node@20.17.12)
      '@types/node': 20.17.12

  '@inquirer/prompts@7.2.1(@types/node@20.17.16)':
    dependencies:
      '@inquirer/checkbox': 4.0.4(@types/node@20.17.16)
      '@inquirer/confirm': 5.1.1(@types/node@20.17.16)
      '@inquirer/editor': 4.2.1(@types/node@20.17.16)
      '@inquirer/expand': 4.0.4(@types/node@20.17.16)
      '@inquirer/input': 4.1.1(@types/node@20.17.16)
      '@inquirer/number': 3.0.4(@types/node@20.17.16)
      '@inquirer/password': 4.0.4(@types/node@20.17.16)
      '@inquirer/rawlist': 4.0.4(@types/node@20.17.16)
      '@inquirer/search': 3.0.4(@types/node@20.17.16)
      '@inquirer/select': 4.0.4(@types/node@20.17.16)
      '@types/node': 20.17.16

  '@inquirer/rawlist@4.0.4(@types/node@20.17.12)':
    dependencies:
      '@inquirer/core': 10.1.2(@types/node@20.17.12)
      '@inquirer/type': 3.0.2(@types/node@20.17.12)
      '@types/node': 20.17.12
      yoctocolors-cjs: 2.1.2

  '@inquirer/rawlist@4.0.4(@types/node@20.17.16)':
    dependencies:
      '@inquirer/core': 10.1.2(@types/node@20.17.16)
      '@inquirer/type': 3.0.2(@types/node@20.17.16)
      '@types/node': 20.17.16
      yoctocolors-cjs: 2.1.2

  '@inquirer/search@3.0.4(@types/node@20.17.12)':
    dependencies:
      '@inquirer/core': 10.1.2(@types/node@20.17.12)
      '@inquirer/figures': 1.0.9
      '@inquirer/type': 3.0.2(@types/node@20.17.12)
      '@types/node': 20.17.12
      yoctocolors-cjs: 2.1.2

  '@inquirer/search@3.0.4(@types/node@20.17.16)':
    dependencies:
      '@inquirer/core': 10.1.2(@types/node@20.17.16)
      '@inquirer/figures': 1.0.9
      '@inquirer/type': 3.0.2(@types/node@20.17.16)
      '@types/node': 20.17.16
      yoctocolors-cjs: 2.1.2

  '@inquirer/select@4.0.4(@types/node@20.17.12)':
    dependencies:
      '@inquirer/core': 10.1.2(@types/node@20.17.12)
      '@inquirer/figures': 1.0.9
      '@inquirer/type': 3.0.2(@types/node@20.17.12)
      '@types/node': 20.17.12
      ansi-escapes: 4.3.2
      yoctocolors-cjs: 2.1.2

  '@inquirer/select@4.0.4(@types/node@20.17.16)':
    dependencies:
      '@inquirer/core': 10.1.2(@types/node@20.17.16)
      '@inquirer/figures': 1.0.9
      '@inquirer/type': 3.0.2(@types/node@20.17.16)
      '@types/node': 20.17.16
      ansi-escapes: 4.3.2
      yoctocolors-cjs: 2.1.2

  '@inquirer/type@3.0.2(@types/node@20.17.12)':
    dependencies:
      '@types/node': 20.17.12

  '@inquirer/type@3.0.2(@types/node@20.17.16)':
    dependencies:
      '@types/node': 20.17.16

  '@istanbuljs/load-nyc-config@1.1.0':
    dependencies:
      camelcase: 5.3.1
      find-up: 4.1.0
      get-package-type: 0.1.0
      js-yaml: 3.14.1
      resolve-from: 5.0.0

  '@istanbuljs/schema@0.1.3': {}

  '@jest/console@29.7.0':
    dependencies:
      '@jest/types': 29.6.3
      '@types/node': 20.17.12
      chalk: 4.1.2
      jest-message-util: 29.7.0
      jest-util: 29.7.0
      slash: 3.0.0

  '@jest/core@29.7.0(ts-node@10.9.2(@swc/core@1.10.18)(@types/node@20.17.12)(typescript@5.8.2))':
    dependencies:
      '@jest/console': 29.7.0
      '@jest/reporters': 29.7.0
      '@jest/test-result': 29.7.0
      '@jest/transform': 29.7.0
      '@jest/types': 29.6.3
      '@types/node': 20.17.12
      ansi-escapes: 4.3.2
      chalk: 4.1.2
      ci-info: 3.9.0
      exit: 0.1.2
      graceful-fs: 4.2.11
      jest-changed-files: 29.7.0
      jest-config: 29.7.0(@types/node@20.17.12)(ts-node@10.9.2(@swc/core@1.10.18)(@types/node@20.17.12)(typescript@5.8.2))
      jest-haste-map: 29.7.0
      jest-message-util: 29.7.0
      jest-regex-util: 29.6.3
      jest-resolve: 29.7.0
      jest-resolve-dependencies: 29.7.0
      jest-runner: 29.7.0
      jest-runtime: 29.7.0
      jest-snapshot: 29.7.0
      jest-util: 29.7.0
      jest-validate: 29.7.0
      jest-watcher: 29.7.0
      micromatch: 4.0.8
      pretty-format: 29.7.0
      slash: 3.0.0
      strip-ansi: 6.0.1
    transitivePeerDependencies:
      - babel-plugin-macros
      - supports-color
      - ts-node

  '@jest/create-cache-key-function@29.7.0':
    dependencies:
      '@jest/types': 29.6.3

  '@jest/environment@29.7.0':
    dependencies:
      '@jest/fake-timers': 29.7.0
      '@jest/types': 29.6.3
      '@types/node': 20.17.12
      jest-mock: 29.7.0

  '@jest/expect-utils@29.7.0':
    dependencies:
      jest-get-type: 29.6.3

  '@jest/expect@29.7.0':
    dependencies:
      expect: 29.7.0
      jest-snapshot: 29.7.0
    transitivePeerDependencies:
      - supports-color

  '@jest/fake-timers@29.7.0':
    dependencies:
      '@jest/types': 29.6.3
      '@sinonjs/fake-timers': 10.3.0
      '@types/node': 20.17.12
      jest-message-util: 29.7.0
      jest-mock: 29.7.0
      jest-util: 29.7.0

  '@jest/globals@29.7.0':
    dependencies:
      '@jest/environment': 29.7.0
      '@jest/expect': 29.7.0
      '@jest/types': 29.6.3
      jest-mock: 29.7.0
    transitivePeerDependencies:
      - supports-color

  '@jest/reporters@29.7.0':
    dependencies:
      '@bcoe/v8-coverage': 0.2.3
      '@jest/console': 29.7.0
      '@jest/test-result': 29.7.0
      '@jest/transform': 29.7.0
      '@jest/types': 29.6.3
      '@jridgewell/trace-mapping': 0.3.25
      '@types/node': 20.17.12
      chalk: 4.1.2
      collect-v8-coverage: 1.0.2
      exit: 0.1.2
      glob: 7.2.3
      graceful-fs: 4.2.11
      istanbul-lib-coverage: 3.2.2
      istanbul-lib-instrument: 6.0.3
      istanbul-lib-report: 3.0.1
      istanbul-lib-source-maps: 4.0.1
      istanbul-reports: 3.1.7
      jest-message-util: 29.7.0
      jest-util: 29.7.0
      jest-worker: 29.7.0
      slash: 3.0.0
      string-length: 4.0.2
      strip-ansi: 6.0.1
      v8-to-istanbul: 9.3.0
    transitivePeerDependencies:
      - supports-color

  '@jest/schemas@29.6.3':
    dependencies:
      '@sinclair/typebox': 0.27.8

  '@jest/source-map@29.6.3':
    dependencies:
      '@jridgewell/trace-mapping': 0.3.25
      callsites: 3.1.0
      graceful-fs: 4.2.11

  '@jest/test-result@29.7.0':
    dependencies:
      '@jest/console': 29.7.0
      '@jest/types': 29.6.3
      '@types/istanbul-lib-coverage': 2.0.6
      collect-v8-coverage: 1.0.2

  '@jest/test-sequencer@29.7.0':
    dependencies:
      '@jest/test-result': 29.7.0
      graceful-fs: 4.2.11
      jest-haste-map: 29.7.0
      slash: 3.0.0

  '@jest/transform@29.7.0':
    dependencies:
      '@babel/core': 7.26.0
      '@jest/types': 29.6.3
      '@jridgewell/trace-mapping': 0.3.25
      babel-plugin-istanbul: 6.1.1
      chalk: 4.1.2
      convert-source-map: 2.0.0
      fast-json-stable-stringify: 2.1.0
      graceful-fs: 4.2.11
      jest-haste-map: 29.7.0
      jest-regex-util: 29.6.3
      jest-util: 29.7.0
      micromatch: 4.0.8
      pirates: 4.0.6
      slash: 3.0.0
      write-file-atomic: 4.0.2
    transitivePeerDependencies:
      - supports-color

  '@jest/types@29.6.3':
    dependencies:
      '@jest/schemas': 29.6.3
      '@types/istanbul-lib-coverage': 2.0.6
      '@types/istanbul-reports': 3.0.4
      '@types/node': 20.17.12
      '@types/yargs': 17.0.33
      chalk: 4.1.2

  '@jridgewell/gen-mapping@0.3.8':
    dependencies:
      '@jridgewell/set-array': 1.2.1
      '@jridgewell/sourcemap-codec': 1.5.0
      '@jridgewell/trace-mapping': 0.3.25

  '@jridgewell/resolve-uri@3.1.2': {}

  '@jridgewell/set-array@1.2.1': {}

  '@jridgewell/sourcemap-codec@1.5.0': {}

  '@jridgewell/trace-mapping@0.3.25':
    dependencies:
      '@jridgewell/resolve-uri': 3.1.2
      '@jridgewell/sourcemap-codec': 1.5.0

  '@jridgewell/trace-mapping@0.3.9':
    dependencies:
      '@jridgewell/resolve-uri': 3.1.2
      '@jridgewell/sourcemap-codec': 1.5.0

  '@manypkg/find-root@1.1.0':
    dependencies:
      '@babel/runtime': 7.26.0
      '@types/node': 12.20.55
      find-up: 4.1.0
      fs-extra: 8.1.0

  '@manypkg/get-packages@1.1.3':
    dependencies:
      '@babel/runtime': 7.26.0
      '@changesets/types': 4.1.0
      '@manypkg/find-root': 1.1.0
      fs-extra: 8.1.0
      globby: 11.1.0
      read-yaml-file: 1.1.0

  '@metamask/eth-sig-util@4.0.1':
    dependencies:
      ethereumjs-abi: 0.6.8
      ethereumjs-util: 6.2.1
      ethjs-util: 0.1.6
      tweetnacl: 1.0.3
      tweetnacl-util: 0.15.1

  '@noble/curves@1.8.1':
    dependencies:
      '@noble/hashes': 1.7.1

  '@noble/hashes@1.2.0': {}

  '@noble/hashes@1.7.1': {}

  '@noble/secp256k1@1.7.1': {}

  '@noble/secp256k1@2.2.3': {}

  '@nodelib/fs.scandir@2.1.5':
    dependencies:
      '@nodelib/fs.stat': 2.0.5
      run-parallel: 1.2.0

  '@nodelib/fs.stat@2.0.5': {}

  '@nodelib/fs.walk@1.2.8':
    dependencies:
      '@nodelib/fs.scandir': 2.1.5
      fastq: 1.18.0

  '@nomicfoundation/edr-darwin-arm64@0.6.5': {}

  '@nomicfoundation/edr-darwin-x64@0.6.5': {}

  '@nomicfoundation/edr-linux-arm64-gnu@0.6.5': {}

  '@nomicfoundation/edr-linux-arm64-musl@0.6.5': {}

  '@nomicfoundation/edr-linux-x64-gnu@0.6.5': {}

  '@nomicfoundation/edr-linux-x64-musl@0.6.5': {}

  '@nomicfoundation/edr-win32-x64-msvc@0.6.5': {}

  '@nomicfoundation/edr@0.6.5':
    dependencies:
      '@nomicfoundation/edr-darwin-arm64': 0.6.5
      '@nomicfoundation/edr-darwin-x64': 0.6.5
      '@nomicfoundation/edr-linux-arm64-gnu': 0.6.5
      '@nomicfoundation/edr-linux-arm64-musl': 0.6.5
      '@nomicfoundation/edr-linux-x64-gnu': 0.6.5
      '@nomicfoundation/edr-linux-x64-musl': 0.6.5
      '@nomicfoundation/edr-win32-x64-msvc': 0.6.5

  '@nomicfoundation/ethereumjs-common@4.0.4':
    dependencies:
      '@nomicfoundation/ethereumjs-util': 9.0.4
    transitivePeerDependencies:
      - c-kzg

  '@nomicfoundation/ethereumjs-rlp@5.0.4': {}

  '@nomicfoundation/ethereumjs-tx@5.0.4':
    dependencies:
      '@nomicfoundation/ethereumjs-common': 4.0.4
      '@nomicfoundation/ethereumjs-rlp': 5.0.4
      '@nomicfoundation/ethereumjs-util': 9.0.4
      ethereum-cryptography: 0.1.3

  '@nomicfoundation/ethereumjs-util@9.0.4':
    dependencies:
      '@nomicfoundation/ethereumjs-rlp': 5.0.4
      ethereum-cryptography: 0.1.3

  '@nomicfoundation/solidity-analyzer-darwin-arm64@0.1.2':
    optional: true

  '@nomicfoundation/solidity-analyzer-darwin-x64@0.1.2':
    optional: true

  '@nomicfoundation/solidity-analyzer-linux-arm64-gnu@0.1.2':
    optional: true

  '@nomicfoundation/solidity-analyzer-linux-arm64-musl@0.1.2':
    optional: true

  '@nomicfoundation/solidity-analyzer-linux-x64-gnu@0.1.2':
    optional: true

  '@nomicfoundation/solidity-analyzer-linux-x64-musl@0.1.2':
    optional: true

  '@nomicfoundation/solidity-analyzer-win32-x64-msvc@0.1.2':
    optional: true

  '@nomicfoundation/solidity-analyzer@0.1.2':
    optionalDependencies:
      '@nomicfoundation/solidity-analyzer-darwin-arm64': 0.1.2
      '@nomicfoundation/solidity-analyzer-darwin-x64': 0.1.2
      '@nomicfoundation/solidity-analyzer-linux-arm64-gnu': 0.1.2
      '@nomicfoundation/solidity-analyzer-linux-arm64-musl': 0.1.2
      '@nomicfoundation/solidity-analyzer-linux-x64-gnu': 0.1.2
      '@nomicfoundation/solidity-analyzer-linux-x64-musl': 0.1.2
      '@nomicfoundation/solidity-analyzer-win32-x64-msvc': 0.1.2

  '@openzeppelin/contracts-upgradeable@5.1.0(@openzeppelin/contracts@5.1.0)':
    dependencies:
      '@openzeppelin/contracts': 5.1.0

  '@openzeppelin/contracts@5.1.0': {}

  '@peeramid-labs/eds@2.3.2(@swc/core@1.10.18)(hardhat@2.22.17(ts-node@10.9.2(@swc/core@1.10.18)(@types/node@20.17.12)(typescript@5.8.2))(typescript@5.8.2))':
    dependencies:
      '@ethersproject/abi': 5.7.0
      '@openzeppelin/contracts': 5.1.0
      '@openzeppelin/contracts-upgradeable': 5.1.0(@openzeppelin/contracts@5.1.0)
      '@types/chai': 4.3.20
      '@types/mocha': 9.1.1
      '@types/node': 17.0.45
      chalk: 4.1.2
      cli-table: 0.3.11
      hardhat-gas-reporter: 1.0.10(hardhat@2.22.17(ts-node@10.9.2(@swc/core@1.10.18)(@types/node@20.17.12)(typescript@5.8.2))(typescript@5.8.2))
      ts-node: 10.9.2(@swc/core@1.10.18)(@types/node@17.0.45)(typescript@5.8.2)
      typescript: 5.8.2
    transitivePeerDependencies:
      - '@codechecks/client'
      - '@swc/core'
      - '@swc/wasm'
      - bufferutil
      - debug
      - hardhat
      - utf-8-validate

  '@peeramid-labs/multipass@0.3.3(@swc/core@1.10.18)(hardhat@2.22.17(ts-node@10.9.2(@swc/core@1.10.18)(@types/node@20.17.12)(typescript@5.8.2))(typescript@5.8.2))':
    dependencies:
      '@ethersproject/abi': 5.7.0
      '@ethersproject/providers': 5.7.2
      '@openzeppelin/contracts': 5.1.0
      '@openzeppelin/contracts-upgradeable': 5.1.0(@openzeppelin/contracts@5.1.0)
      '@types/chai': 4.3.20
      '@types/mocha': 9.1.1
      '@types/node': 17.0.45
      chalk: 4.1.2
      cli-table: 0.3.11
      hardhat-gas-reporter: 1.0.10(hardhat@2.22.17(ts-node@10.9.2(@swc/core@1.10.18)(@types/node@20.17.12)(typescript@5.8.2))(typescript@5.8.2))
      ts-node: 10.9.2(@swc/core@1.10.18)(@types/node@17.0.45)(typescript@5.8.2)
      typescript: 5.8.2
    transitivePeerDependencies:
      - '@codechecks/client'
      - '@swc/core'
      - '@swc/wasm'
      - bufferutil
      - debug
      - hardhat
      - utf-8-validate

  '@scure/base@1.1.9': {}

  '@scure/base@1.2.4': {}

  '@scure/bip32@1.1.5':
    dependencies:
      '@noble/hashes': 1.2.0
      '@noble/secp256k1': 1.7.1
      '@scure/base': 1.1.9

  '@scure/bip32@1.6.2':
    dependencies:
      '@noble/curves': 1.8.1
      '@noble/hashes': 1.7.1
      '@scure/base': 1.2.4

  '@scure/bip39@1.1.1':
    dependencies:
      '@noble/hashes': 1.2.0
      '@scure/base': 1.1.9

  '@scure/bip39@1.5.4':
    dependencies:
      '@noble/hashes': 1.7.1
      '@scure/base': 1.2.4

  '@sentry/core@5.30.0':
    dependencies:
      '@sentry/hub': 5.30.0
      '@sentry/minimal': 5.30.0
      '@sentry/types': 5.30.0
      '@sentry/utils': 5.30.0
      tslib: 1.14.1

  '@sentry/hub@5.30.0':
    dependencies:
      '@sentry/types': 5.30.0
      '@sentry/utils': 5.30.0
      tslib: 1.14.1

  '@sentry/minimal@5.30.0':
    dependencies:
      '@sentry/hub': 5.30.0
      '@sentry/types': 5.30.0
      tslib: 1.14.1

  '@sentry/node@5.30.0':
    dependencies:
      '@sentry/core': 5.30.0
      '@sentry/hub': 5.30.0
      '@sentry/tracing': 5.30.0
      '@sentry/types': 5.30.0
      '@sentry/utils': 5.30.0
      cookie: 0.4.2
      https-proxy-agent: 5.0.1
      lru_map: 0.3.3
      tslib: 1.14.1
    transitivePeerDependencies:
      - supports-color

  '@sentry/tracing@5.30.0':
    dependencies:
      '@sentry/hub': 5.30.0
      '@sentry/minimal': 5.30.0
      '@sentry/types': 5.30.0
      '@sentry/utils': 5.30.0
      tslib: 1.14.1

  '@sentry/types@5.30.0': {}

  '@sentry/utils@5.30.0':
    dependencies:
      '@sentry/types': 5.30.0
      tslib: 1.14.1

  '@sinclair/typebox@0.27.8': {}

  '@sinonjs/commons@3.0.1':
    dependencies:
      type-detect: 4.0.8

  '@sinonjs/fake-timers@10.3.0':
    dependencies:
      '@sinonjs/commons': 3.0.1

  '@solarity/hardhat-zkit@0.5.10(hardhat@2.22.17(ts-node@10.9.2(@swc/core@1.10.18)(@types/node@20.17.12)(typescript@5.8.2))(typescript@5.8.2))':
    dependencies:
      '@distributedlab/circom-parser': 0.2.6
      '@solarity/zkit': 0.3.2
      '@solarity/zktype': 0.4.3(@solarity/zkit@0.3.2)
      '@wasmer/wasi': 0.12.0
      chalk: 4.1.2
      cli-progress: 3.12.0
      cli-table3: 0.6.5
      debug: 4.3.5
      hardhat: 2.22.17(ts-node@10.9.2(@swc/core@1.10.18)(@types/node@20.17.12)(typescript@5.8.2))(typescript@5.8.2)
      is-typed-array: 1.1.13
      lodash: 4.17.21
      ora: 5.4.1
      path-browserify: 1.0.1
      resolve: 1.22.8
      semver: 7.6.3
      snarkjs: 0.7.5
      uuid: 9.0.1
      zod: 3.23.8
    transitivePeerDependencies:
      - supports-color

  '@solarity/zkit@0.3.2':
    dependencies:
      ejs: 3.1.10
      snarkjs: 0.7.5

  '@solarity/zktype@0.4.3(@solarity/zkit@0.3.2)':
    dependencies:
      '@solarity/zkit': 0.3.2
      ejs: 3.1.10
      prettier: 3.4.2
      typescript: 5.5.4

  '@solidity-parser/parser@0.14.5':
    dependencies:
      antlr4ts: 0.5.0-alpha.4

  '@swc/core-darwin-arm64@1.10.18':
    optional: true

  '@swc/core-darwin-x64@1.10.18':
    optional: true

  '@swc/core-linux-arm-gnueabihf@1.10.18':
    optional: true

  '@swc/core-linux-arm64-gnu@1.10.18':
    optional: true

  '@swc/core-linux-arm64-musl@1.10.18':
    optional: true

  '@swc/core-linux-x64-gnu@1.10.18':
    optional: true

  '@swc/core-linux-x64-musl@1.10.18':
    optional: true

  '@swc/core-win32-arm64-msvc@1.10.18':
    optional: true

  '@swc/core-win32-ia32-msvc@1.10.18':
    optional: true

  '@swc/core-win32-x64-msvc@1.10.18':
    optional: true

  '@swc/core@1.10.18':
    dependencies:
      '@swc/counter': 0.1.3
      '@swc/types': 0.1.17
    optionalDependencies:
      '@swc/core-darwin-arm64': 1.10.18
      '@swc/core-darwin-x64': 1.10.18
      '@swc/core-linux-arm-gnueabihf': 1.10.18
      '@swc/core-linux-arm64-gnu': 1.10.18
      '@swc/core-linux-arm64-musl': 1.10.18
      '@swc/core-linux-x64-gnu': 1.10.18
      '@swc/core-linux-x64-musl': 1.10.18
      '@swc/core-win32-arm64-msvc': 1.10.18
      '@swc/core-win32-ia32-msvc': 1.10.18
      '@swc/core-win32-x64-msvc': 1.10.18

  '@swc/counter@0.1.3': {}

  '@swc/jest@0.2.37(@swc/core@1.10.18)':
    dependencies:
      '@jest/create-cache-key-function': 29.7.0
      '@swc/core': 1.10.18
      '@swc/counter': 0.1.3
      jsonc-parser: 3.3.1

  '@swc/types@0.1.17':
    dependencies:
      '@swc/counter': 0.1.3

  '@tsconfig/node10@1.0.11': {}

  '@tsconfig/node12@1.0.11': {}

  '@tsconfig/node14@1.0.3': {}

  '@tsconfig/node16@1.0.4': {}

  '@types/babel__core@7.20.5':
    dependencies:
      '@babel/parser': 7.26.3
      '@babel/types': 7.26.3
      '@types/babel__generator': 7.6.8
      '@types/babel__template': 7.4.4
      '@types/babel__traverse': 7.20.6

  '@types/babel__generator@7.6.8':
    dependencies:
      '@babel/types': 7.26.3

  '@types/babel__template@7.4.4':
    dependencies:
      '@babel/parser': 7.26.3
      '@babel/types': 7.26.3

  '@types/babel__traverse@7.20.6':
    dependencies:
      '@babel/types': 7.26.3

  '@types/bn.js@4.11.6':
    dependencies:
      '@types/node': 20.17.16

  '@types/bn.js@5.1.6':
    dependencies:
      '@types/node': 20.17.16

  '@types/chai@4.3.20': {}

  '@types/circomlibjs@0.1.6': {}

  '@types/concat-stream@1.6.1':
    dependencies:
      '@types/node': 20.17.12

  '@types/crypto-js@4.2.2': {}

  '@types/form-data@0.0.33':
    dependencies:
      '@types/node': 20.17.12

  '@types/graceful-fs@4.1.9':
    dependencies:
      '@types/node': 20.17.12

  '@types/istanbul-lib-coverage@2.0.6': {}

  '@types/istanbul-lib-report@3.0.3':
    dependencies:
      '@types/istanbul-lib-coverage': 2.0.6

  '@types/istanbul-reports@3.0.4':
    dependencies:
      '@types/istanbul-lib-report': 3.0.3

  '@types/jest@29.5.14':
    dependencies:
      expect: 29.7.0
      pretty-format: 29.7.0

  '@types/lru-cache@5.1.1': {}

  '@types/mocha@9.1.1': {}

  '@types/node@10.17.60': {}

  '@types/node@12.20.55': {}

  '@types/node@17.0.45': {}

  '@types/node@20.17.12':
    dependencies:
      undici-types: 6.19.8

  '@types/node@20.17.16':
    dependencies:
      undici-types: 6.19.8

  '@types/node@8.10.66': {}

  '@types/pbkdf2@3.1.2':
    dependencies:
      '@types/node': 20.17.16

  '@types/qs@6.9.17': {}

  '@types/secp256k1@4.0.6':
    dependencies:
      '@types/node': 20.17.16

  '@types/stack-utils@2.0.3': {}

  '@types/yargs-parser@21.0.3': {}

  '@types/yargs@17.0.33':
    dependencies:
      '@types/yargs-parser': 21.0.3

  '@typescript-eslint/eslint-plugin@8.19.1(@typescript-eslint/parser@8.19.1(eslint@8.57.1)(typescript@5.8.2))(eslint@8.57.1)(typescript@5.8.2)':
    dependencies:
      '@eslint-community/regexpp': 4.12.1
      '@typescript-eslint/parser': 8.19.1(eslint@8.57.1)(typescript@5.8.2)
      '@typescript-eslint/scope-manager': 8.19.1
      '@typescript-eslint/type-utils': 8.19.1(eslint@8.57.1)(typescript@5.8.2)
      '@typescript-eslint/utils': 8.19.1(eslint@8.57.1)(typescript@5.8.2)
      '@typescript-eslint/visitor-keys': 8.19.1
      eslint: 8.57.1
      graphemer: 1.4.0
      ignore: 5.3.2
      natural-compare: 1.4.0
      ts-api-utils: 2.0.0(typescript@5.8.2)
      typescript: 5.8.2
    transitivePeerDependencies:
      - supports-color

  '@typescript-eslint/parser@8.19.1(eslint@8.57.1)(typescript@5.8.2)':
    dependencies:
      '@typescript-eslint/scope-manager': 8.19.1
      '@typescript-eslint/types': 8.19.1
      '@typescript-eslint/typescript-estree': 8.19.1(typescript@5.8.2)
      '@typescript-eslint/visitor-keys': 8.19.1
      debug: 4.4.0(supports-color@8.1.1)
      eslint: 8.57.1
      typescript: 5.8.2
    transitivePeerDependencies:
      - supports-color

  '@typescript-eslint/scope-manager@8.19.1':
    dependencies:
      '@typescript-eslint/types': 8.19.1
      '@typescript-eslint/visitor-keys': 8.19.1

  '@typescript-eslint/type-utils@8.19.1(eslint@8.57.1)(typescript@5.8.2)':
    dependencies:
      '@typescript-eslint/typescript-estree': 8.19.1(typescript@5.8.2)
      '@typescript-eslint/utils': 8.19.1(eslint@8.57.1)(typescript@5.8.2)
      debug: 4.4.0(supports-color@8.1.1)
      eslint: 8.57.1
      ts-api-utils: 2.0.0(typescript@5.8.2)
      typescript: 5.8.2
    transitivePeerDependencies:
      - supports-color

  '@typescript-eslint/types@8.19.1': {}

  '@typescript-eslint/typescript-estree@8.19.1(typescript@5.8.2)':
    dependencies:
      '@typescript-eslint/types': 8.19.1
      '@typescript-eslint/visitor-keys': 8.19.1
      debug: 4.4.0(supports-color@8.1.1)
      fast-glob: 3.3.3
      is-glob: 4.0.3
      minimatch: 9.0.5
      semver: 7.6.3
      ts-api-utils: 2.0.0(typescript@5.8.2)
      typescript: 5.8.2
    transitivePeerDependencies:
      - supports-color

  '@typescript-eslint/utils@8.19.1(eslint@8.57.1)(typescript@5.8.2)':
    dependencies:
      '@eslint-community/eslint-utils': 4.4.1(eslint@8.57.1)
      '@typescript-eslint/scope-manager': 8.19.1
      '@typescript-eslint/types': 8.19.1
      '@typescript-eslint/typescript-estree': 8.19.1(typescript@5.8.2)
      eslint: 8.57.1
      typescript: 5.8.2
    transitivePeerDependencies:
      - supports-color

  '@typescript-eslint/visitor-keys@8.19.1':
    dependencies:
      '@typescript-eslint/types': 8.19.1
      eslint-visitor-keys: 4.2.0

  '@ungap/structured-clone@1.2.1': {}

  '@wasmer/wasi@0.12.0':
    dependencies:
      browser-process-hrtime: 1.0.0
      buffer-es6: 4.9.3
      path-browserify: 1.0.1
      randomfill: 1.0.4

  abitype@1.0.8(typescript@5.8.2)(zod@3.23.8):
    optionalDependencies:
      typescript: 5.8.2
      zod: 3.23.8

  acorn-jsx@5.3.2(acorn@8.14.0):
    dependencies:
      acorn: 8.14.0

  acorn-walk@8.3.4:
    dependencies:
      acorn: 8.14.0

  acorn@8.14.0: {}

  adm-zip@0.4.16: {}

  aes-js@3.0.0: {}

  agent-base@6.0.2:
    dependencies:
      debug: 4.4.0(supports-color@8.1.1)
    transitivePeerDependencies:
      - supports-color

  aggregate-error@3.1.0:
    dependencies:
      clean-stack: 2.2.0
      indent-string: 4.0.0

  ajv@6.12.6:
    dependencies:
      fast-deep-equal: 3.1.3
      fast-json-stable-stringify: 2.1.0
      json-schema-traverse: 0.4.1
      uri-js: 4.4.1

  ansi-align@3.0.1:
    dependencies:
      string-width: 4.2.3

  ansi-colors@4.1.3: {}

  ansi-escapes@4.3.2:
    dependencies:
      type-fest: 0.21.3

  ansi-regex@3.0.1: {}

  ansi-regex@5.0.1: {}

  ansi-sequence-parser@1.1.1: {}

  ansi-styles@4.3.0:
    dependencies:
      color-convert: 2.0.1

  ansi-styles@5.2.0: {}

  antlr4@4.13.1-patch-1: {}

  antlr4ts@0.5.0-alpha.4: {}

  anymatch@3.1.3:
    dependencies:
      normalize-path: 3.0.0
      picomatch: 2.3.1

  arg@4.1.3: {}

  argparse@1.0.10:
    dependencies:
      sprintf-js: 1.0.3

  argparse@2.0.1: {}

  array-union@2.1.0: {}

  array-uniq@1.0.3: {}

  asap@2.0.6: {}

  async@3.2.6: {}

  asynckit@0.4.0: {}

  available-typed-arrays@1.0.7:
    dependencies:
      possible-typed-array-names: 1.1.0

  axios@1.7.9:
    dependencies:
      follow-redirects: 1.15.9(debug@4.4.0)
      form-data: 4.0.1
      proxy-from-env: 1.1.0
    transitivePeerDependencies:
      - debug

  b4a@1.6.7: {}

  babel-jest@29.7.0(@babel/core@7.26.0):
    dependencies:
      '@babel/core': 7.26.0
      '@jest/transform': 29.7.0
      '@types/babel__core': 7.20.5
      babel-plugin-istanbul: 6.1.1
      babel-preset-jest: 29.6.3(@babel/core@7.26.0)
      chalk: 4.1.2
      graceful-fs: 4.2.11
      slash: 3.0.0
    transitivePeerDependencies:
      - supports-color

  babel-plugin-istanbul@6.1.1:
    dependencies:
      '@babel/helper-plugin-utils': 7.25.9
      '@istanbuljs/load-nyc-config': 1.1.0
      '@istanbuljs/schema': 0.1.3
      istanbul-lib-instrument: 5.2.1
      test-exclude: 6.0.0
    transitivePeerDependencies:
      - supports-color

  babel-plugin-jest-hoist@29.6.3:
    dependencies:
      '@babel/template': 7.25.9
      '@babel/types': 7.26.3
      '@types/babel__core': 7.20.5
      '@types/babel__traverse': 7.20.6

  babel-preset-current-node-syntax@1.1.0(@babel/core@7.26.0):
    dependencies:
      '@babel/core': 7.26.0
      '@babel/plugin-syntax-async-generators': 7.8.4(@babel/core@7.26.0)
      '@babel/plugin-syntax-bigint': 7.8.3(@babel/core@7.26.0)
      '@babel/plugin-syntax-class-properties': 7.12.13(@babel/core@7.26.0)
      '@babel/plugin-syntax-class-static-block': 7.14.5(@babel/core@7.26.0)
      '@babel/plugin-syntax-import-attributes': 7.26.0(@babel/core@7.26.0)
      '@babel/plugin-syntax-import-meta': 7.10.4(@babel/core@7.26.0)
      '@babel/plugin-syntax-json-strings': 7.8.3(@babel/core@7.26.0)
      '@babel/plugin-syntax-logical-assignment-operators': 7.10.4(@babel/core@7.26.0)
      '@babel/plugin-syntax-nullish-coalescing-operator': 7.8.3(@babel/core@7.26.0)
      '@babel/plugin-syntax-numeric-separator': 7.10.4(@babel/core@7.26.0)
      '@babel/plugin-syntax-object-rest-spread': 7.8.3(@babel/core@7.26.0)
      '@babel/plugin-syntax-optional-catch-binding': 7.8.3(@babel/core@7.26.0)
      '@babel/plugin-syntax-optional-chaining': 7.8.3(@babel/core@7.26.0)
      '@babel/plugin-syntax-private-property-in-object': 7.14.5(@babel/core@7.26.0)
      '@babel/plugin-syntax-top-level-await': 7.14.5(@babel/core@7.26.0)

  babel-preset-jest@29.6.3(@babel/core@7.26.0):
    dependencies:
      '@babel/core': 7.26.0
      babel-plugin-jest-hoist: 29.6.3
      babel-preset-current-node-syntax: 1.1.0(@babel/core@7.26.0)

  balanced-match@1.0.2: {}

  base-x@3.0.10:
    dependencies:
      safe-buffer: 5.2.1

  base64-js@1.5.1: {}

  bech32@1.1.4: {}

  better-path-resolve@1.0.0:
    dependencies:
      is-windows: 1.0.2

  bfj@7.1.0:
    dependencies:
      bluebird: 3.7.2
      check-types: 11.2.3
      hoopy: 0.1.4
      jsonpath: 1.1.1
      tryer: 1.0.1

  binary-extensions@2.3.0: {}

  bl@4.1.0:
    dependencies:
      buffer: 5.7.1
      inherits: 2.0.4
      readable-stream: 3.6.2

  blake-hash@2.0.0:
    dependencies:
      node-addon-api: 3.2.1
      node-gyp-build: 4.8.4
      readable-stream: 3.6.2

  blake2b-wasm@2.4.0:
    dependencies:
      b4a: 1.6.7
      nanoassert: 2.0.0

  blake2b@2.1.4:
    dependencies:
      blake2b-wasm: 2.4.0
      nanoassert: 2.0.0

  blakejs@1.2.1: {}

  bluebird@3.7.2: {}

  bn.js@4.12.1: {}

  bn.js@5.2.1: {}

  boxen@5.1.2:
    dependencies:
      ansi-align: 3.0.1
      camelcase: 6.3.0
      chalk: 4.1.2
      cli-boxes: 2.2.1
      string-width: 4.2.3
      type-fest: 0.20.2
      widest-line: 3.1.0
      wrap-ansi: 7.0.0

  brace-expansion@1.1.11:
    dependencies:
      balanced-match: 1.0.2
      concat-map: 0.0.1

  brace-expansion@2.0.1:
    dependencies:
      balanced-match: 1.0.2

  braces@3.0.3:
    dependencies:
      fill-range: 7.1.1

  brorand@1.1.0: {}

  browser-process-hrtime@1.0.0: {}

  browser-stdout@1.3.1: {}

  browserify-aes@1.2.0:
    dependencies:
      buffer-xor: 1.0.3
      cipher-base: 1.0.6
      create-hash: 1.2.0
      evp_bytestokey: 1.0.3
      inherits: 2.0.4
      safe-buffer: 5.2.1

  browserslist@4.24.4:
    dependencies:
      caniuse-lite: 1.0.30001690
      electron-to-chromium: 1.5.79
      node-releases: 2.0.19
      update-browserslist-db: 1.1.2(browserslist@4.24.4)

  bs58@4.0.1:
    dependencies:
      base-x: 3.0.10

  bs58check@2.1.2:
    dependencies:
      bs58: 4.0.1
      create-hash: 1.2.0
      safe-buffer: 5.2.1

  bser@2.1.1:
    dependencies:
      node-int64: 0.4.0

  buffer-es6@4.9.3: {}

  buffer-from@1.1.2: {}

  buffer-xor@1.0.3: {}

  buffer@5.7.1:
    dependencies:
      base64-js: 1.5.1
      ieee754: 1.2.1

  bytes@3.1.2: {}

  call-bind-apply-helpers@1.0.1:
    dependencies:
      es-errors: 1.3.0
      function-bind: 1.1.2

  call-bind-apply-helpers@1.0.2:
    dependencies:
      es-errors: 1.3.0
      function-bind: 1.1.2

  call-bind@1.0.8:
    dependencies:
      call-bind-apply-helpers: 1.0.2
      es-define-property: 1.0.1
      get-intrinsic: 1.3.0
      set-function-length: 1.2.2

  call-bound@1.0.3:
    dependencies:
      call-bind-apply-helpers: 1.0.1
      get-intrinsic: 1.2.7

  call-bound@1.0.4:
    dependencies:
      call-bind-apply-helpers: 1.0.2
      get-intrinsic: 1.3.0

  callsites@3.1.0: {}

  camelcase@5.3.1: {}

  camelcase@6.3.0: {}

  caniuse-lite@1.0.30001690: {}

  caseless@0.12.0: {}

  chalk@4.1.2:
    dependencies:
      ansi-styles: 4.3.0
      supports-color: 7.2.0

  char-regex@1.0.2: {}

  chardet@0.7.0: {}

  charenc@0.0.2: {}

  check-types@11.2.3: {}

  chokidar@3.6.0:
    dependencies:
      anymatch: 3.1.3
      braces: 3.0.3
      glob-parent: 5.1.2
      is-binary-path: 2.1.0
      is-glob: 4.0.3
      normalize-path: 3.0.0
      readdirp: 3.6.0
    optionalDependencies:
      fsevents: 2.3.3

  chokidar@4.0.3:
    dependencies:
      readdirp: 4.1.1

  ci-info@2.0.0: {}

  ci-info@3.9.0: {}

  cipher-base@1.0.6:
    dependencies:
      inherits: 2.0.4
      safe-buffer: 5.2.1

  circom_runtime@0.1.28:
    dependencies:
      ffjavascript: 0.3.1

  circomlib@2.0.5: {}

  circomlibjs@0.1.7:
    dependencies:
      blake-hash: 2.0.0
      blake2b: 2.1.4
      ethers: 5.7.2
      ffjavascript: 0.2.63
    transitivePeerDependencies:
      - bufferutil
      - utf-8-validate

  cjs-module-lexer@1.4.1: {}

  clean-stack@2.2.0: {}

  cli-boxes@2.2.1: {}

  cli-cursor@3.1.0:
    dependencies:
      restore-cursor: 3.1.0

  cli-progress@3.12.0:
    dependencies:
      string-width: 4.2.3

  cli-spinners@2.9.2: {}

  cli-table3@0.5.1:
    dependencies:
      object-assign: 4.1.1
      string-width: 2.1.1
    optionalDependencies:
      colors: 1.4.0

  cli-table3@0.6.5:
    dependencies:
      string-width: 4.2.3
    optionalDependencies:
      '@colors/colors': 1.5.0

  cli-table@0.3.11:
    dependencies:
      colors: 1.0.3

  cli-width@4.1.0: {}

  cliui@7.0.4:
    dependencies:
      string-width: 4.2.3
      strip-ansi: 6.0.1
      wrap-ansi: 7.0.0

  cliui@8.0.1:
    dependencies:
      string-width: 4.2.3
      strip-ansi: 6.0.1
      wrap-ansi: 7.0.0

  clone@1.0.4: {}

  co@4.6.0: {}

  collect-v8-coverage@1.0.2: {}

  color-convert@2.0.1:
    dependencies:
      color-name: 1.1.4

  color-name@1.1.4: {}

  colors@1.0.3: {}

  colors@1.4.0: {}

  combined-stream@1.0.8:
    dependencies:
      delayed-stream: 1.0.0

  command-exists@1.2.9: {}

  commander@13.0.0: {}

  commander@8.3.0: {}

  concat-map@0.0.1: {}

  concat-stream@1.6.2:
    dependencies:
      buffer-from: 1.1.2
      inherits: 2.0.4
      readable-stream: 2.3.8
      typedarray: 0.0.6

  convert-source-map@2.0.0: {}

  cookie@0.4.2: {}

  core-util-is@1.0.3: {}

  create-hash@1.2.0:
    dependencies:
      cipher-base: 1.0.6
      inherits: 2.0.4
      md5.js: 1.3.5
      ripemd160: 2.0.2
      sha.js: 2.4.11

  create-hmac@1.1.7:
    dependencies:
      cipher-base: 1.0.6
      create-hash: 1.2.0
      inherits: 2.0.4
      ripemd160: 2.0.2
      safe-buffer: 5.2.1
      sha.js: 2.4.11

  create-jest@29.7.0(@types/node@20.17.12)(ts-node@10.9.2(@swc/core@1.10.18)(@types/node@20.17.12)(typescript@5.8.2)):
    dependencies:
      '@jest/types': 29.6.3
      chalk: 4.1.2
      exit: 0.1.2
      graceful-fs: 4.2.11
      jest-config: 29.7.0(@types/node@20.17.12)(ts-node@10.9.2(@swc/core@1.10.18)(@types/node@20.17.12)(typescript@5.8.2))
      jest-util: 29.7.0
      prompts: 2.4.2
    transitivePeerDependencies:
      - '@types/node'
      - babel-plugin-macros
      - supports-color
      - ts-node

  create-require@1.1.1: {}

  cross-spawn@7.0.6:
    dependencies:
      path-key: 3.1.1
      shebang-command: 2.0.0
      which: 2.0.2

  crypt@0.0.2: {}

  crypto-js@4.2.0: {}

  dataloader@1.4.0: {}

  debug@4.3.5:
    dependencies:
      ms: 2.1.2

  debug@4.4.0(supports-color@8.1.1):
    dependencies:
      ms: 2.1.3
    optionalDependencies:
      supports-color: 8.1.1

  decamelize@4.0.0: {}

  dedent@1.5.3: {}

  deep-is@0.1.4: {}

  deepmerge@4.3.1: {}

  defaults@1.0.4:
    dependencies:
      clone: 1.0.4

  define-data-property@1.1.4:
    dependencies:
      es-define-property: 1.0.1
      es-errors: 1.3.0
      gopd: 1.2.0

  delayed-stream@1.0.0: {}

  depd@2.0.0: {}

  detect-indent@6.1.0: {}

  detect-newline@3.1.0: {}

  diff-sequences@29.6.3: {}

  diff@4.0.2: {}

  diff@5.2.0: {}

  dir-glob@3.0.1:
    dependencies:
      path-type: 4.0.0

  doctrine@3.0.0:
    dependencies:
      esutils: 2.0.3

  dotenv@8.6.0: {}

  dunder-proto@1.0.1:
    dependencies:
      call-bind-apply-helpers: 1.0.1
      es-errors: 1.3.0
      gopd: 1.2.0

  ejs@3.1.10:
    dependencies:
      jake: 10.9.2

  electron-to-chromium@1.5.79: {}

  elliptic@6.5.4:
    dependencies:
      bn.js: 4.12.1
      brorand: 1.1.0
      hash.js: 1.1.7
      hmac-drbg: 1.0.1
      inherits: 2.0.4
      minimalistic-assert: 1.0.1
      minimalistic-crypto-utils: 1.0.1

  elliptic@6.6.1:
    dependencies:
      bn.js: 4.12.1
      brorand: 1.1.0
      hash.js: 1.1.7
      hmac-drbg: 1.0.1
      inherits: 2.0.4
      minimalistic-assert: 1.0.1
      minimalistic-crypto-utils: 1.0.1

  emittery@0.13.1: {}

  emoji-regex@8.0.0: {}

  enquirer@2.4.1:
    dependencies:
      ansi-colors: 4.1.3
      strip-ansi: 6.0.1

  env-paths@2.2.1: {}

  error-ex@1.3.2:
    dependencies:
      is-arrayish: 0.2.1

  es-define-property@1.0.1: {}

  es-errors@1.3.0: {}

  es-object-atoms@1.0.0:
    dependencies:
      es-errors: 1.3.0

  es-object-atoms@1.1.1:
    dependencies:
      es-errors: 1.3.0

  esbuild@0.23.1:
    optionalDependencies:
      '@esbuild/aix-ppc64': 0.23.1
      '@esbuild/android-arm': 0.23.1
      '@esbuild/android-arm64': 0.23.1
      '@esbuild/android-x64': 0.23.1
      '@esbuild/darwin-arm64': 0.23.1
      '@esbuild/darwin-x64': 0.23.1
      '@esbuild/freebsd-arm64': 0.23.1
      '@esbuild/freebsd-x64': 0.23.1
      '@esbuild/linux-arm': 0.23.1
      '@esbuild/linux-arm64': 0.23.1
      '@esbuild/linux-ia32': 0.23.1
      '@esbuild/linux-loong64': 0.23.1
      '@esbuild/linux-mips64el': 0.23.1
      '@esbuild/linux-ppc64': 0.23.1
      '@esbuild/linux-riscv64': 0.23.1
      '@esbuild/linux-s390x': 0.23.1
      '@esbuild/linux-x64': 0.23.1
      '@esbuild/netbsd-x64': 0.23.1
      '@esbuild/openbsd-arm64': 0.23.1
      '@esbuild/openbsd-x64': 0.23.1
      '@esbuild/sunos-x64': 0.23.1
      '@esbuild/win32-arm64': 0.23.1
      '@esbuild/win32-ia32': 0.23.1
      '@esbuild/win32-x64': 0.23.1

  escalade@3.2.0: {}

  escape-string-regexp@2.0.0: {}

  escape-string-regexp@4.0.0: {}

  escodegen@1.14.3:
    dependencies:
      esprima: 4.0.1
      estraverse: 4.3.0
      esutils: 2.0.3
      optionator: 0.8.3
    optionalDependencies:
      source-map: 0.6.1

  eslint-config-prettier@9.1.0(eslint@8.57.1):
    dependencies:
      eslint: 8.57.1

  eslint-plugin-jest@28.10.0(@typescript-eslint/eslint-plugin@8.19.1(@typescript-eslint/parser@8.19.1(eslint@8.57.1)(typescript@5.8.2))(eslint@8.57.1)(typescript@5.8.2))(eslint@8.57.1)(jest@29.7.0(@types/node@20.17.12)(ts-node@10.9.2(@swc/core@1.10.18)(@types/node@20.17.12)(typescript@5.8.2)))(typescript@5.8.2):
    dependencies:
      '@typescript-eslint/utils': 8.19.1(eslint@8.57.1)(typescript@5.8.2)
      eslint: 8.57.1
    optionalDependencies:
      '@typescript-eslint/eslint-plugin': 8.19.1(@typescript-eslint/parser@8.19.1(eslint@8.57.1)(typescript@5.8.2))(eslint@8.57.1)(typescript@5.8.2)
      jest: 29.7.0(@types/node@20.17.12)(ts-node@10.9.2(@swc/core@1.10.18)(@types/node@20.17.12)(typescript@5.8.2))
    transitivePeerDependencies:
      - supports-color
      - typescript

  eslint-scope@7.2.2:
    dependencies:
      esrecurse: 4.3.0
      estraverse: 5.3.0

  eslint-visitor-keys@3.4.3: {}

  eslint-visitor-keys@4.2.0: {}

  eslint@8.57.1:
    dependencies:
      '@eslint-community/eslint-utils': 4.4.1(eslint@8.57.1)
      '@eslint-community/regexpp': 4.12.1
      '@eslint/eslintrc': 2.1.4
      '@eslint/js': 8.57.1
      '@humanwhocodes/config-array': 0.13.0
      '@humanwhocodes/module-importer': 1.0.1
      '@nodelib/fs.walk': 1.2.8
      '@ungap/structured-clone': 1.2.1
      ajv: 6.12.6
      chalk: 4.1.2
      cross-spawn: 7.0.6
      debug: 4.4.0(supports-color@8.1.1)
      doctrine: 3.0.0
      escape-string-regexp: 4.0.0
      eslint-scope: 7.2.2
      eslint-visitor-keys: 3.4.3
      espree: 9.6.1
      esquery: 1.6.0
      esutils: 2.0.3
      fast-deep-equal: 3.1.3
      file-entry-cache: 6.0.1
      find-up: 5.0.0
      glob-parent: 6.0.2
      globals: 13.24.0
      graphemer: 1.4.0
      ignore: 5.3.2
      imurmurhash: 0.1.4
      is-glob: 4.0.3
      is-path-inside: 3.0.3
      js-yaml: 4.1.0
      json-stable-stringify-without-jsonify: 1.0.1
      levn: 0.4.1
      lodash.merge: 4.6.2
      minimatch: 3.1.2
      natural-compare: 1.4.0
      optionator: 0.9.4
      strip-ansi: 6.0.1
      text-table: 0.2.0
    transitivePeerDependencies:
      - supports-color

  espree@9.6.1:
    dependencies:
      acorn: 8.14.0
      acorn-jsx: 5.3.2(acorn@8.14.0)
      eslint-visitor-keys: 3.4.3

  esprima@1.2.2: {}

  esprima@4.0.1: {}

  esquery@1.6.0:
    dependencies:
      estraverse: 5.3.0

  esrecurse@4.3.0:
    dependencies:
      estraverse: 5.3.0

  estraverse@4.3.0: {}

  estraverse@5.3.0: {}

  esutils@2.0.3: {}

  eth-gas-reporter@0.2.27:
    dependencies:
      '@solidity-parser/parser': 0.14.5
      axios: 1.7.9
      cli-table3: 0.5.1
      colors: 1.4.0
      ethereum-cryptography: 1.2.0
      ethers: 5.7.2
      fs-readdir-recursive: 1.1.0
      lodash: 4.17.21
      markdown-table: 1.1.3
      mocha: 10.8.2
      req-cwd: 2.0.0
      sha1: 1.1.1
      sync-request: 6.1.0
    transitivePeerDependencies:
      - bufferutil
      - debug
      - utf-8-validate

  ethereum-cryptography@0.1.3:
    dependencies:
      '@types/pbkdf2': 3.1.2
      '@types/secp256k1': 4.0.6
      blakejs: 1.2.1
      browserify-aes: 1.2.0
      bs58check: 2.1.2
      create-hash: 1.2.0
      create-hmac: 1.1.7
      hash.js: 1.1.7
      keccak: 3.0.4
      pbkdf2: 3.1.2
      randombytes: 2.1.0
      safe-buffer: 5.2.1
      scrypt-js: 3.0.1
      secp256k1: 4.0.4
      setimmediate: 1.0.5

  ethereum-cryptography@1.2.0:
    dependencies:
      '@noble/hashes': 1.2.0
      '@noble/secp256k1': 1.7.1
      '@scure/bip32': 1.1.5
      '@scure/bip39': 1.1.1

  ethereumjs-abi@0.6.8:
    dependencies:
      bn.js: 4.12.1
      ethereumjs-util: 6.2.1

  ethereumjs-util@6.2.1:
    dependencies:
      '@types/bn.js': 4.11.6
      bn.js: 4.12.1
      create-hash: 1.2.0
      elliptic: 6.6.1
      ethereum-cryptography: 0.1.3
      ethjs-util: 0.1.6
      rlp: 2.2.7

  ethers@5.7.2:
    dependencies:
      '@ethersproject/abi': 5.7.0
      '@ethersproject/abstract-provider': 5.7.0
      '@ethersproject/abstract-signer': 5.7.0
      '@ethersproject/address': 5.7.0
      '@ethersproject/base64': 5.7.0
      '@ethersproject/basex': 5.7.0
      '@ethersproject/bignumber': 5.7.0
      '@ethersproject/bytes': 5.7.0
      '@ethersproject/constants': 5.7.0
      '@ethersproject/contracts': 5.7.0
      '@ethersproject/hash': 5.7.0
      '@ethersproject/hdnode': 5.7.0
      '@ethersproject/json-wallets': 5.7.0
      '@ethersproject/keccak256': 5.7.0
      '@ethersproject/logger': 5.7.0
      '@ethersproject/networks': 5.7.1
      '@ethersproject/pbkdf2': 5.7.0
      '@ethersproject/properties': 5.7.0
      '@ethersproject/providers': 5.7.2
      '@ethersproject/random': 5.7.0
      '@ethersproject/rlp': 5.7.0
      '@ethersproject/sha2': 5.7.0
      '@ethersproject/signing-key': 5.7.0
      '@ethersproject/solidity': 5.7.0
      '@ethersproject/strings': 5.7.0
      '@ethersproject/transactions': 5.7.0
      '@ethersproject/units': 5.7.0
      '@ethersproject/wallet': 5.7.0
      '@ethersproject/web': 5.7.1
      '@ethersproject/wordlists': 5.7.0
    transitivePeerDependencies:
      - bufferutil
      - utf-8-validate

  ethjs-util@0.1.6:
    dependencies:
      is-hex-prefixed: 1.0.0
      strip-hex-prefix: 1.0.0

  eventemitter3@5.0.1: {}

  evp_bytestokey@1.0.3:
    dependencies:
      md5.js: 1.3.5
      safe-buffer: 5.2.1

  execa@5.1.1:
    dependencies:
      cross-spawn: 7.0.6
      get-stream: 6.0.1
      human-signals: 2.1.0
      is-stream: 2.0.1
      merge-stream: 2.0.0
      npm-run-path: 4.0.1
      onetime: 5.1.2
      signal-exit: 3.0.7
      strip-final-newline: 2.0.0

  exit@0.1.2: {}

  expect@29.7.0:
    dependencies:
      '@jest/expect-utils': 29.7.0
      jest-get-type: 29.6.3
      jest-matcher-utils: 29.7.0
      jest-message-util: 29.7.0
      jest-util: 29.7.0

  extendable-error@0.1.7: {}

  external-editor@3.1.0:
    dependencies:
      chardet: 0.7.0
      iconv-lite: 0.4.24
      tmp: 0.0.33

  fast-deep-equal@3.1.3: {}

  fast-glob@3.3.3:
    dependencies:
      '@nodelib/fs.stat': 2.0.5
      '@nodelib/fs.walk': 1.2.8
      glob-parent: 5.1.2
      merge2: 1.4.1
      micromatch: 4.0.8

  fast-json-stable-stringify@2.1.0: {}

  fast-levenshtein@2.0.6: {}

  fastfile@0.0.20: {}

  fastq@1.18.0:
    dependencies:
      reusify: 1.0.4

  fb-watchman@2.0.2:
    dependencies:
      bser: 2.1.1

  fdir@6.4.3(picomatch@4.0.2):
    optionalDependencies:
      picomatch: 4.0.2

  ffjavascript@0.2.63:
    dependencies:
      wasmbuilder: 0.0.16
      wasmcurves: 0.2.2
      web-worker: 1.2.0

  ffjavascript@0.3.0:
    dependencies:
      wasmbuilder: 0.0.16
      wasmcurves: 0.2.2
      web-worker: 1.2.0

  ffjavascript@0.3.1:
    dependencies:
      wasmbuilder: 0.0.16
      wasmcurves: 0.2.2
      web-worker: 1.2.0

  file-entry-cache@6.0.1:
    dependencies:
      flat-cache: 3.2.0

  filelist@1.0.4:
    dependencies:
      minimatch: 5.1.6

  fill-range@7.1.1:
    dependencies:
      to-regex-range: 5.0.1

  find-up@4.1.0:
    dependencies:
      locate-path: 5.0.0
      path-exists: 4.0.0

  find-up@5.0.0:
    dependencies:
      locate-path: 6.0.0
      path-exists: 4.0.0

  flat-cache@3.2.0:
    dependencies:
      flatted: 3.3.2
      keyv: 4.5.4
      rimraf: 3.0.2

  flat@5.0.2: {}

  flatted@3.3.2: {}

  follow-redirects@1.15.9(debug@4.4.0):
    optionalDependencies:
      debug: 4.4.0(supports-color@8.1.1)

  for-each@0.3.5:
    dependencies:
      is-callable: 1.2.7

  form-data@2.5.2:
    dependencies:
      asynckit: 0.4.0
      combined-stream: 1.0.8
      mime-types: 2.1.35
      safe-buffer: 5.2.1

  form-data@4.0.1:
    dependencies:
      asynckit: 0.4.0
      combined-stream: 1.0.8
      mime-types: 2.1.35

  fp-ts@1.19.3: {}

  fs-extra@11.1.1:
    dependencies:
      graceful-fs: 4.2.11
      jsonfile: 6.1.0
      universalify: 2.0.1

  fs-extra@7.0.1:
    dependencies:
      graceful-fs: 4.2.11
      jsonfile: 4.0.0
      universalify: 0.1.2

  fs-extra@8.1.0:
    dependencies:
      graceful-fs: 4.2.11
      jsonfile: 4.0.0
      universalify: 0.1.2

  fs-readdir-recursive@1.1.0: {}

  fs.realpath@1.0.0: {}

  fsevents@2.3.3:
    optional: true

  function-bind@1.1.2: {}

  gensync@1.0.0-beta.2: {}

  get-caller-file@2.0.5: {}

  get-intrinsic@1.2.7:
    dependencies:
      call-bind-apply-helpers: 1.0.1
      es-define-property: 1.0.1
      es-errors: 1.3.0
      es-object-atoms: 1.0.0
      function-bind: 1.1.2
      get-proto: 1.0.1
      gopd: 1.2.0
      has-symbols: 1.1.0
      hasown: 2.0.2
      math-intrinsics: 1.1.0

  get-intrinsic@1.3.0:
    dependencies:
      call-bind-apply-helpers: 1.0.2
      es-define-property: 1.0.1
      es-errors: 1.3.0
      es-object-atoms: 1.1.1
      function-bind: 1.1.2
      get-proto: 1.0.1
      gopd: 1.2.0
      has-symbols: 1.1.0
      hasown: 2.0.2
      math-intrinsics: 1.1.0

  get-package-type@0.1.0: {}

  get-port@3.2.0: {}

  get-proto@1.0.1:
    dependencies:
      dunder-proto: 1.0.1
      es-object-atoms: 1.0.0

  get-stream@6.0.1: {}

  get-tsconfig@4.8.1:
    dependencies:
      resolve-pkg-maps: 1.0.0

  glob-parent@5.1.2:
    dependencies:
      is-glob: 4.0.3

  glob-parent@6.0.2:
    dependencies:
      is-glob: 4.0.3

  glob@7.2.3:
    dependencies:
      fs.realpath: 1.0.0
      inflight: 1.0.6
      inherits: 2.0.4
      minimatch: 3.1.2
      once: 1.4.0
      path-is-absolute: 1.0.1

  glob@8.1.0:
    dependencies:
      fs.realpath: 1.0.0
      inflight: 1.0.6
      inherits: 2.0.4
      minimatch: 5.1.6
      once: 1.4.0

  globals@11.12.0: {}

  globals@13.24.0:
    dependencies:
      type-fest: 0.20.2

  globals@15.14.0: {}

  globby@11.1.0:
    dependencies:
      array-union: 2.1.0
      dir-glob: 3.0.1
      fast-glob: 3.3.3
      ignore: 5.3.2
      merge2: 1.4.1
      slash: 3.0.0

  gopd@1.2.0: {}

  graceful-fs@4.2.11: {}

  graphemer@1.4.0: {}

  graphql-request@7.1.2(graphql@16.10.0):
    dependencies:
      '@graphql-typed-document-node/core': 3.2.0(graphql@16.10.0)
      graphql: 16.10.0

  graphql@16.10.0: {}

  handlebars@4.7.8:
    dependencies:
      minimist: 1.2.8
      neo-async: 2.6.2
      source-map: 0.6.1
      wordwrap: 1.0.0
    optionalDependencies:
      uglify-js: 3.19.3

  hardhat-gas-reporter@1.0.10(hardhat@2.22.17(ts-node@10.9.2(@swc/core@1.10.18)(@types/node@20.17.12)(typescript@5.8.2))(typescript@5.8.2)):
    dependencies:
      array-uniq: 1.0.3
      eth-gas-reporter: 0.2.27
      hardhat: 2.22.17(ts-node@10.9.2(@swc/core@1.10.18)(@types/node@20.17.12)(typescript@5.8.2))(typescript@5.8.2)
      sha1: 1.1.1
    transitivePeerDependencies:
      - '@codechecks/client'
      - bufferutil
      - debug
      - utf-8-validate

  hardhat@2.22.17(ts-node@10.9.2(@swc/core@1.10.18)(@types/node@20.17.12)(typescript@5.8.2))(typescript@5.8.2):
    dependencies:
      '@ethersproject/abi': 5.7.0
      '@metamask/eth-sig-util': 4.0.1
      '@nomicfoundation/edr': 0.6.5
      '@nomicfoundation/ethereumjs-common': 4.0.4
      '@nomicfoundation/ethereumjs-tx': 5.0.4
      '@nomicfoundation/ethereumjs-util': 9.0.4
      '@nomicfoundation/solidity-analyzer': 0.1.2
      '@sentry/node': 5.30.0
      '@types/bn.js': 5.1.6
      '@types/lru-cache': 5.1.1
      adm-zip: 0.4.16
      aggregate-error: 3.1.0
      ansi-escapes: 4.3.2
      boxen: 5.1.2
      chokidar: 4.0.3
      ci-info: 2.0.0
      debug: 4.4.0(supports-color@8.1.1)
      enquirer: 2.4.1
      env-paths: 2.2.1
      ethereum-cryptography: 1.2.0
      ethereumjs-abi: 0.6.8
      find-up: 5.0.0
      fp-ts: 1.19.3
      fs-extra: 7.0.1
      immutable: 4.3.7
      io-ts: 1.10.4
      json-stream-stringify: 3.1.6
      keccak: 3.0.4
      lodash: 4.17.21
      mnemonist: 0.38.5
      mocha: 10.8.2
      p-map: 4.0.0
      picocolors: 1.1.1
      raw-body: 2.5.2
      resolve: 1.17.0
      semver: 6.3.1
      solc: 0.8.26(debug@4.4.0)
      source-map-support: 0.5.21
      stacktrace-parser: 0.1.10
      tinyglobby: 0.2.10
      tsort: 0.0.1
      undici: 5.28.5
      uuid: 8.3.2
      ws: 7.5.10
    optionalDependencies:
      ts-node: 10.9.2(@swc/core@1.10.18)(@types/node@20.17.12)(typescript@5.8.2)
      typescript: 5.8.2
    transitivePeerDependencies:
      - bufferutil
      - c-kzg
      - supports-color
      - utf-8-validate

  has-flag@4.0.0: {}

  has-property-descriptors@1.0.2:
    dependencies:
      es-define-property: 1.0.1

  has-symbols@1.1.0: {}

  has-tostringtag@1.0.2:
    dependencies:
      has-symbols: 1.1.0

  hash-base@3.1.0:
    dependencies:
      inherits: 2.0.4
      readable-stream: 3.6.2
      safe-buffer: 5.2.1

  hash.js@1.1.7:
    dependencies:
      inherits: 2.0.4
      minimalistic-assert: 1.0.1

  hasown@2.0.2:
    dependencies:
      function-bind: 1.1.2

  he@1.2.0: {}

  hmac-drbg@1.0.1:
    dependencies:
      hash.js: 1.1.7
      minimalistic-assert: 1.0.1
      minimalistic-crypto-utils: 1.0.1

  hoopy@0.1.4: {}

  html-escaper@2.0.2: {}

  http-basic@8.1.3:
    dependencies:
      caseless: 0.12.0
      concat-stream: 1.6.2
      http-response-object: 3.0.2
      parse-cache-control: 1.0.1

  http-errors@2.0.0:
    dependencies:
      depd: 2.0.0
      inherits: 2.0.4
      setprototypeof: 1.2.0
      statuses: 2.0.1
      toidentifier: 1.0.1

  http-response-object@3.0.2:
    dependencies:
      '@types/node': 10.17.60

  https-proxy-agent@5.0.1:
    dependencies:
      agent-base: 6.0.2
      debug: 4.4.0(supports-color@8.1.1)
    transitivePeerDependencies:
      - supports-color

  human-id@1.0.2: {}

  human-signals@2.1.0: {}

  iconv-lite@0.4.24:
    dependencies:
      safer-buffer: 2.1.2

  ieee754@1.2.1: {}

  ignore@5.3.2: {}

  immutable@4.3.7: {}

  import-fresh@3.3.0:
    dependencies:
      parent-module: 1.0.1
      resolve-from: 4.0.0

  import-local@3.2.0:
    dependencies:
      pkg-dir: 4.2.0
      resolve-cwd: 3.0.0

  imurmurhash@0.1.4: {}

  indent-string@4.0.0: {}

  inflight@1.0.6:
    dependencies:
      once: 1.4.0
      wrappy: 1.0.2

  inherits@2.0.4: {}

  inquirer@12.3.0(@types/node@20.17.12):
    dependencies:
      '@inquirer/core': 10.1.2(@types/node@20.17.12)
      '@inquirer/prompts': 7.2.1(@types/node@20.17.12)
      '@inquirer/type': 3.0.2(@types/node@20.17.12)
      '@types/node': 20.17.12
      ansi-escapes: 4.3.2
      mute-stream: 2.0.0
      run-async: 3.0.0
      rxjs: 7.8.1

  inquirer@12.3.0(@types/node@20.17.16):
    dependencies:
      '@inquirer/core': 10.1.2(@types/node@20.17.16)
      '@inquirer/prompts': 7.2.1(@types/node@20.17.16)
      '@inquirer/type': 3.0.2(@types/node@20.17.16)
      '@types/node': 20.17.16
      ansi-escapes: 4.3.2
      mute-stream: 2.0.0
      run-async: 3.0.0
      rxjs: 7.8.1

  io-ts@1.10.4:
    dependencies:
      fp-ts: 1.19.3

  is-arrayish@0.2.1: {}

  is-binary-path@2.1.0:
    dependencies:
      binary-extensions: 2.3.0

  is-callable@1.2.7: {}

  is-core-module@2.16.1:
    dependencies:
      hasown: 2.0.2

  is-extglob@2.1.1: {}

  is-fullwidth-code-point@2.0.0: {}

  is-fullwidth-code-point@3.0.0: {}

  is-generator-fn@2.1.0: {}

  is-glob@4.0.3:
    dependencies:
      is-extglob: 2.1.1

  is-hex-prefixed@1.0.0: {}

  is-interactive@1.0.0: {}

  is-number@7.0.0: {}

  is-path-inside@3.0.3: {}

  is-plain-obj@2.1.0: {}

  is-stream@2.0.1: {}

  is-subdir@1.2.0:
    dependencies:
      better-path-resolve: 1.0.0

  is-typed-array@1.1.13:
    dependencies:
      which-typed-array: 1.1.19

  is-unicode-supported@0.1.0: {}

  is-windows@1.0.2: {}

  isarray@1.0.0: {}

  isexe@2.0.0: {}

  isows@1.0.6(ws@8.18.1):
    dependencies:
      ws: 8.18.1

  istanbul-lib-coverage@3.2.2: {}

  istanbul-lib-instrument@5.2.1:
    dependencies:
      '@babel/core': 7.26.0
      '@babel/parser': 7.26.3
      '@istanbuljs/schema': 0.1.3
      istanbul-lib-coverage: 3.2.2
      semver: 6.3.1
    transitivePeerDependencies:
      - supports-color

  istanbul-lib-instrument@6.0.3:
    dependencies:
      '@babel/core': 7.26.0
      '@babel/parser': 7.26.3
      '@istanbuljs/schema': 0.1.3
      istanbul-lib-coverage: 3.2.2
      semver: 7.6.3
    transitivePeerDependencies:
      - supports-color

  istanbul-lib-report@3.0.1:
    dependencies:
      istanbul-lib-coverage: 3.2.2
      make-dir: 4.0.0
      supports-color: 7.2.0

  istanbul-lib-source-maps@4.0.1:
    dependencies:
      debug: 4.4.0(supports-color@8.1.1)
      istanbul-lib-coverage: 3.2.2
      source-map: 0.6.1
    transitivePeerDependencies:
      - supports-color

  istanbul-reports@3.1.7:
    dependencies:
      html-escaper: 2.0.2
      istanbul-lib-report: 3.0.1

  jake@10.9.2:
    dependencies:
      async: 3.2.6
      chalk: 4.1.2
      filelist: 1.0.4
      minimatch: 3.1.2

  jest-changed-files@29.7.0:
    dependencies:
      execa: 5.1.1
      jest-util: 29.7.0
      p-limit: 3.1.0

  jest-circus@29.7.0:
    dependencies:
      '@jest/environment': 29.7.0
      '@jest/expect': 29.7.0
      '@jest/test-result': 29.7.0
      '@jest/types': 29.6.3
      '@types/node': 20.17.12
      chalk: 4.1.2
      co: 4.6.0
      dedent: 1.5.3
      is-generator-fn: 2.1.0
      jest-each: 29.7.0
      jest-matcher-utils: 29.7.0
      jest-message-util: 29.7.0
      jest-runtime: 29.7.0
      jest-snapshot: 29.7.0
      jest-util: 29.7.0
      p-limit: 3.1.0
      pretty-format: 29.7.0
      pure-rand: 6.1.0
      slash: 3.0.0
      stack-utils: 2.0.6
    transitivePeerDependencies:
      - babel-plugin-macros
      - supports-color

  jest-cli@29.7.0(@types/node@20.17.12)(ts-node@10.9.2(@swc/core@1.10.18)(@types/node@20.17.12)(typescript@5.8.2)):
    dependencies:
      '@jest/core': 29.7.0(ts-node@10.9.2(@swc/core@1.10.18)(@types/node@20.17.12)(typescript@5.8.2))
      '@jest/test-result': 29.7.0
      '@jest/types': 29.6.3
      chalk: 4.1.2
      create-jest: 29.7.0(@types/node@20.17.12)(ts-node@10.9.2(@swc/core@1.10.18)(@types/node@20.17.12)(typescript@5.8.2))
      exit: 0.1.2
      import-local: 3.2.0
      jest-config: 29.7.0(@types/node@20.17.12)(ts-node@10.9.2(@swc/core@1.10.18)(@types/node@20.17.12)(typescript@5.8.2))
      jest-util: 29.7.0
      jest-validate: 29.7.0
      yargs: 17.7.2
    transitivePeerDependencies:
      - '@types/node'
      - babel-plugin-macros
      - supports-color
      - ts-node

  jest-config@29.7.0(@types/node@20.17.12)(ts-node@10.9.2(@swc/core@1.10.18)(@types/node@20.17.12)(typescript@5.8.2)):
    dependencies:
      '@babel/core': 7.26.0
      '@jest/test-sequencer': 29.7.0
      '@jest/types': 29.6.3
      babel-jest: 29.7.0(@babel/core@7.26.0)
      chalk: 4.1.2
      ci-info: 3.9.0
      deepmerge: 4.3.1
      glob: 7.2.3
      graceful-fs: 4.2.11
      jest-circus: 29.7.0
      jest-environment-node: 29.7.0
      jest-get-type: 29.6.3
      jest-regex-util: 29.6.3
      jest-resolve: 29.7.0
      jest-runner: 29.7.0
      jest-util: 29.7.0
      jest-validate: 29.7.0
      micromatch: 4.0.8
      parse-json: 5.2.0
      pretty-format: 29.7.0
      slash: 3.0.0
      strip-json-comments: 3.1.1
    optionalDependencies:
      '@types/node': 20.17.12
      ts-node: 10.9.2(@swc/core@1.10.18)(@types/node@20.17.12)(typescript@5.8.2)
    transitivePeerDependencies:
      - babel-plugin-macros
      - supports-color

  jest-diff@29.7.0:
    dependencies:
      chalk: 4.1.2
      diff-sequences: 29.6.3
      jest-get-type: 29.6.3
      pretty-format: 29.7.0

  jest-docblock@29.7.0:
    dependencies:
      detect-newline: 3.1.0

  jest-each@29.7.0:
    dependencies:
      '@jest/types': 29.6.3
      chalk: 4.1.2
      jest-get-type: 29.6.3
      jest-util: 29.7.0
      pretty-format: 29.7.0

  jest-environment-node@29.7.0:
    dependencies:
      '@jest/environment': 29.7.0
      '@jest/fake-timers': 29.7.0
      '@jest/types': 29.6.3
      '@types/node': 20.17.12
      jest-mock: 29.7.0
      jest-util: 29.7.0

  jest-get-type@29.6.3: {}

  jest-haste-map@29.7.0:
    dependencies:
      '@jest/types': 29.6.3
      '@types/graceful-fs': 4.1.9
      '@types/node': 20.17.12
      anymatch: 3.1.3
      fb-watchman: 2.0.2
      graceful-fs: 4.2.11
      jest-regex-util: 29.6.3
      jest-util: 29.7.0
      jest-worker: 29.7.0
      micromatch: 4.0.8
      walker: 1.0.8
    optionalDependencies:
      fsevents: 2.3.3

  jest-leak-detector@29.7.0:
    dependencies:
      jest-get-type: 29.6.3
      pretty-format: 29.7.0

  jest-matcher-utils@29.7.0:
    dependencies:
      chalk: 4.1.2
      jest-diff: 29.7.0
      jest-get-type: 29.6.3
      pretty-format: 29.7.0

  jest-message-util@29.7.0:
    dependencies:
      '@babel/code-frame': 7.26.2
      '@jest/types': 29.6.3
      '@types/stack-utils': 2.0.3
      chalk: 4.1.2
      graceful-fs: 4.2.11
      micromatch: 4.0.8
      pretty-format: 29.7.0
      slash: 3.0.0
      stack-utils: 2.0.6

  jest-mock@29.7.0:
    dependencies:
      '@jest/types': 29.6.3
      '@types/node': 20.17.12
      jest-util: 29.7.0

  jest-pnp-resolver@1.2.3(jest-resolve@29.7.0):
    optionalDependencies:
      jest-resolve: 29.7.0

  jest-regex-util@29.6.3: {}

  jest-resolve-dependencies@29.7.0:
    dependencies:
      jest-regex-util: 29.6.3
      jest-snapshot: 29.7.0
    transitivePeerDependencies:
      - supports-color

  jest-resolve@29.7.0:
    dependencies:
      chalk: 4.1.2
      graceful-fs: 4.2.11
      jest-haste-map: 29.7.0
      jest-pnp-resolver: 1.2.3(jest-resolve@29.7.0)
      jest-util: 29.7.0
      jest-validate: 29.7.0
      resolve: 1.22.10
      resolve.exports: 2.0.3
      slash: 3.0.0

  jest-runner@29.7.0:
    dependencies:
      '@jest/console': 29.7.0
      '@jest/environment': 29.7.0
      '@jest/test-result': 29.7.0
      '@jest/transform': 29.7.0
      '@jest/types': 29.6.3
      '@types/node': 20.17.12
      chalk: 4.1.2
      emittery: 0.13.1
      graceful-fs: 4.2.11
      jest-docblock: 29.7.0
      jest-environment-node: 29.7.0
      jest-haste-map: 29.7.0
      jest-leak-detector: 29.7.0
      jest-message-util: 29.7.0
      jest-resolve: 29.7.0
      jest-runtime: 29.7.0
      jest-util: 29.7.0
      jest-watcher: 29.7.0
      jest-worker: 29.7.0
      p-limit: 3.1.0
      source-map-support: 0.5.13
    transitivePeerDependencies:
      - supports-color

  jest-runtime@29.7.0:
    dependencies:
      '@jest/environment': 29.7.0
      '@jest/fake-timers': 29.7.0
      '@jest/globals': 29.7.0
      '@jest/source-map': 29.6.3
      '@jest/test-result': 29.7.0
      '@jest/transform': 29.7.0
      '@jest/types': 29.6.3
      '@types/node': 20.17.12
      chalk: 4.1.2
      cjs-module-lexer: 1.4.1
      collect-v8-coverage: 1.0.2
      glob: 7.2.3
      graceful-fs: 4.2.11
      jest-haste-map: 29.7.0
      jest-message-util: 29.7.0
      jest-mock: 29.7.0
      jest-regex-util: 29.6.3
      jest-resolve: 29.7.0
      jest-snapshot: 29.7.0
      jest-util: 29.7.0
      slash: 3.0.0
      strip-bom: 4.0.0
    transitivePeerDependencies:
      - supports-color

  jest-snapshot@29.7.0:
    dependencies:
      '@babel/core': 7.26.0
      '@babel/generator': 7.26.3
      '@babel/plugin-syntax-jsx': 7.25.9(@babel/core@7.26.0)
      '@babel/plugin-syntax-typescript': 7.25.9(@babel/core@7.26.0)
      '@babel/types': 7.26.3
      '@jest/expect-utils': 29.7.0
      '@jest/transform': 29.7.0
      '@jest/types': 29.6.3
      babel-preset-current-node-syntax: 1.1.0(@babel/core@7.26.0)
      chalk: 4.1.2
      expect: 29.7.0
      graceful-fs: 4.2.11
      jest-diff: 29.7.0
      jest-get-type: 29.6.3
      jest-matcher-utils: 29.7.0
      jest-message-util: 29.7.0
      jest-util: 29.7.0
      natural-compare: 1.4.0
      pretty-format: 29.7.0
      semver: 7.6.3
    transitivePeerDependencies:
      - supports-color

  jest-ts-webcompat-resolver@1.0.0(jest-resolve@29.7.0):
    dependencies:
      jest-resolve: 29.7.0

  jest-util@29.7.0:
    dependencies:
      '@jest/types': 29.6.3
      '@types/node': 20.17.12
      chalk: 4.1.2
      ci-info: 3.9.0
      graceful-fs: 4.2.11
      picomatch: 2.3.1

  jest-validate@29.7.0:
    dependencies:
      '@jest/types': 29.6.3
      camelcase: 6.3.0
      chalk: 4.1.2
      jest-get-type: 29.6.3
      leven: 3.1.0
      pretty-format: 29.7.0

  jest-watcher@29.7.0:
    dependencies:
      '@jest/test-result': 29.7.0
      '@jest/types': 29.6.3
      '@types/node': 20.17.12
      ansi-escapes: 4.3.2
      chalk: 4.1.2
      emittery: 0.13.1
      jest-util: 29.7.0
      string-length: 4.0.2

  jest-worker@29.7.0:
    dependencies:
      '@types/node': 20.17.12
      jest-util: 29.7.0
      merge-stream: 2.0.0
      supports-color: 8.1.1

  jest@29.7.0(@types/node@20.17.12)(ts-node@10.9.2(@swc/core@1.10.18)(@types/node@20.17.12)(typescript@5.8.2)):
    dependencies:
      '@jest/core': 29.7.0(ts-node@10.9.2(@swc/core@1.10.18)(@types/node@20.17.12)(typescript@5.8.2))
      '@jest/types': 29.6.3
      import-local: 3.2.0
      jest-cli: 29.7.0(@types/node@20.17.12)(ts-node@10.9.2(@swc/core@1.10.18)(@types/node@20.17.12)(typescript@5.8.2))
    transitivePeerDependencies:
      - '@types/node'
      - babel-plugin-macros
      - supports-color
      - ts-node

  js-sha3@0.8.0: {}

  js-tokens@4.0.0: {}

  js-yaml@3.14.1:
    dependencies:
      argparse: 1.0.10
      esprima: 4.0.1

  js-yaml@4.1.0:
    dependencies:
      argparse: 2.0.1

  jsesc@3.1.0: {}

  json-buffer@3.0.1: {}

  json-parse-even-better-errors@2.3.1: {}

  json-schema-traverse@0.4.1: {}

  json-stable-stringify-without-jsonify@1.0.1: {}

  json-stream-stringify@3.1.6: {}

  json5@2.2.3: {}

  jsonc-parser@3.3.1: {}

  jsonfile@4.0.0:
    optionalDependencies:
      graceful-fs: 4.2.11

  jsonfile@6.1.0:
    dependencies:
      universalify: 2.0.1
    optionalDependencies:
      graceful-fs: 4.2.11

  jsonpath@1.1.1:
    dependencies:
      esprima: 1.2.2
      static-eval: 2.0.2
      underscore: 1.12.1

  keccak@3.0.4:
    dependencies:
      node-addon-api: 2.0.2
      node-gyp-build: 4.8.4
      readable-stream: 3.6.2

  keyv@4.5.4:
    dependencies:
      json-buffer: 3.0.1

  kleur@3.0.3: {}

  leven@3.1.0: {}

  levn@0.3.0:
    dependencies:
      prelude-ls: 1.1.2
      type-check: 0.3.2

  levn@0.4.1:
    dependencies:
      prelude-ls: 1.2.1
      type-check: 0.4.0

  lines-and-columns@1.2.4: {}

  locate-path@5.0.0:
    dependencies:
      p-locate: 4.1.0

  locate-path@6.0.0:
    dependencies:
      p-locate: 5.0.0

  lodash.merge@4.6.2: {}

  lodash.startcase@4.4.0: {}

  lodash@4.17.21: {}

  log-symbols@4.1.0:
    dependencies:
      chalk: 4.1.2
      is-unicode-supported: 0.1.0

  logplease@1.2.15: {}

  lru-cache@5.1.1:
    dependencies:
      yallist: 3.1.1

  lru_map@0.3.3: {}

  lunr@2.3.9: {}

  make-dir@4.0.0:
    dependencies:
      semver: 7.6.3

  make-error@1.3.6: {}

  makeerror@1.0.12:
    dependencies:
      tmpl: 1.0.5

  markdown-table@1.1.3: {}

  marked@4.3.0: {}

  math-intrinsics@1.1.0: {}

  md5.js@1.3.5:
    dependencies:
      hash-base: 3.1.0
      inherits: 2.0.4
      safe-buffer: 5.2.1

  memorystream@0.3.1: {}

  merge-stream@2.0.0: {}

  merge2@1.4.1: {}

  micromatch@4.0.8:
    dependencies:
      braces: 3.0.3
      picomatch: 2.3.1

  mime-db@1.52.0: {}

  mime-types@2.1.35:
    dependencies:
      mime-db: 1.52.0

  mimic-fn@2.1.0: {}

  minimalistic-assert@1.0.1: {}

  minimalistic-crypto-utils@1.0.1: {}

  minimatch@3.1.2:
    dependencies:
      brace-expansion: 1.1.11

  minimatch@5.1.6:
    dependencies:
      brace-expansion: 2.0.1

  minimatch@9.0.5:
    dependencies:
      brace-expansion: 2.0.1

  minimist@1.2.8: {}

  mnemonist@0.38.5:
    dependencies:
      obliterator: 2.0.5

  mocha@10.8.2:
    dependencies:
      ansi-colors: 4.1.3
      browser-stdout: 1.3.1
      chokidar: 3.6.0
      debug: 4.4.0(supports-color@8.1.1)
      diff: 5.2.0
      escape-string-regexp: 4.0.0
      find-up: 5.0.0
      glob: 8.1.0
      he: 1.2.0
      js-yaml: 4.1.0
      log-symbols: 4.1.0
      minimatch: 5.1.6
      ms: 2.1.3
      serialize-javascript: 6.0.2
      strip-json-comments: 3.1.1
      supports-color: 8.1.1
      workerpool: 6.5.1
      yargs: 16.2.0
      yargs-parser: 20.2.9
      yargs-unparser: 2.0.0

  mri@1.2.0: {}

  ms@2.1.2: {}

  ms@2.1.3: {}

  mute-stream@2.0.0: {}

  nanoassert@2.0.0: {}

  natural-compare@1.4.0: {}

  neo-async@2.6.2: {}

  node-addon-api@2.0.2: {}

  node-addon-api@3.2.1: {}

  node-addon-api@5.1.0: {}

  node-fetch@2.7.0:
    dependencies:
      whatwg-url: 5.0.0

  node-gyp-build@4.8.4: {}

  node-int64@0.4.0: {}

  node-releases@2.0.19: {}

  normalize-path@3.0.0: {}

  npm-run-path@4.0.1:
    dependencies:
      path-key: 3.1.1

  object-assign@4.1.1: {}

  object-inspect@1.13.3: {}

  obliterator@2.0.5: {}

  once@1.4.0:
    dependencies:
      wrappy: 1.0.2

  onetime@5.1.2:
    dependencies:
      mimic-fn: 2.1.0

  optionator@0.8.3:
    dependencies:
      deep-is: 0.1.4
      fast-levenshtein: 2.0.6
      levn: 0.3.0
      prelude-ls: 1.1.2
      type-check: 0.3.2
      word-wrap: 1.2.5

  optionator@0.9.4:
    dependencies:
      deep-is: 0.1.4
      fast-levenshtein: 2.0.6
      levn: 0.4.1
      prelude-ls: 1.2.1
      type-check: 0.4.0
      word-wrap: 1.2.5

  ora@5.4.1:
    dependencies:
      bl: 4.1.0
      chalk: 4.1.2
      cli-cursor: 3.1.0
      cli-spinners: 2.9.2
      is-interactive: 1.0.0
      is-unicode-supported: 0.1.0
      log-symbols: 4.1.0
      strip-ansi: 6.0.1
      wcwidth: 1.0.1

  os-tmpdir@1.0.2: {}

  outdent@0.5.0: {}

  ox@0.6.9(typescript@5.8.2)(zod@3.23.8):
    dependencies:
      '@adraffy/ens-normalize': 1.11.0
      '@noble/curves': 1.8.1
      '@noble/hashes': 1.7.1
      '@scure/bip32': 1.6.2
      '@scure/bip39': 1.5.4
      abitype: 1.0.8(typescript@5.8.2)(zod@3.23.8)
      eventemitter3: 5.0.1
    optionalDependencies:
      typescript: 5.8.2
    transitivePeerDependencies:
      - zod

  p-filter@2.1.0:
    dependencies:
      p-map: 2.1.0

  p-limit@2.3.0:
    dependencies:
      p-try: 2.2.0

  p-limit@3.1.0:
    dependencies:
      yocto-queue: 0.1.0

  p-locate@4.1.0:
    dependencies:
      p-limit: 2.3.0

  p-locate@5.0.0:
    dependencies:
      p-limit: 3.1.0

  p-map@2.1.0: {}

  p-map@4.0.0:
    dependencies:
      aggregate-error: 3.1.0

  p-try@2.2.0: {}

  package-manager-detector@0.2.8: {}

  parent-module@1.0.1:
    dependencies:
      callsites: 3.1.0

  parse-cache-control@1.0.1: {}

  parse-json@5.2.0:
    dependencies:
      '@babel/code-frame': 7.26.2
      error-ex: 1.3.2
      json-parse-even-better-errors: 2.3.1
      lines-and-columns: 1.2.4

  path-browserify@1.0.1: {}

  path-exists@4.0.0: {}

  path-is-absolute@1.0.1: {}

  path-key@3.1.1: {}

  path-parse@1.0.7: {}

  path-type@4.0.0: {}

  pbkdf2@3.1.2:
    dependencies:
      create-hash: 1.2.0
      create-hmac: 1.1.7
      ripemd160: 2.0.2
      safe-buffer: 5.2.1
      sha.js: 2.4.11

  picocolors@1.1.1: {}

  picomatch@2.3.1: {}

  picomatch@4.0.2: {}

  pify@4.0.1: {}

  pirates@4.0.6: {}

  pkg-dir@4.2.0:
    dependencies:
      find-up: 4.1.0

  possible-typed-array-names@1.1.0: {}

  prelude-ls@1.1.2: {}

  prelude-ls@1.2.1: {}

  prettier@2.8.8: {}

  prettier@3.4.2: {}

  pretty-format@29.7.0:
    dependencies:
      '@jest/schemas': 29.6.3
      ansi-styles: 5.2.0
      react-is: 18.3.1

  process-nextick-args@2.0.1: {}

  promise@8.3.0:
    dependencies:
      asap: 2.0.6

  prompts@2.4.2:
    dependencies:
      kleur: 3.0.3
      sisteransi: 1.0.5

  proxy-from-env@1.1.0: {}

  punycode@2.3.1: {}

  pure-rand@6.1.0: {}

  qs@6.13.1:
    dependencies:
      side-channel: 1.1.0

  queue-microtask@1.2.3: {}

  r1csfile@0.0.48:
    dependencies:
      '@iden3/bigarray': 0.0.2
      '@iden3/binfileutils': 0.0.12
      fastfile: 0.0.20
      ffjavascript: 0.3.0

  randombytes@2.1.0:
    dependencies:
      safe-buffer: 5.2.1

  randomfill@1.0.4:
    dependencies:
      randombytes: 2.1.0
      safe-buffer: 5.2.1

<<<<<<< HEAD
  rankify-contracts@0.14.0(@swc/core@1.10.18)(hardhat@2.22.17(ts-node@10.9.2(@swc/core@1.10.18)(@types/node@20.17.12)(typescript@5.8.2))(typescript@5.8.2)):
=======
  rankify-contracts@0.14.2(@swc/core@1.10.18)(hardhat@2.22.17(ts-node@10.9.2(@swc/core@1.10.18)(@types/node@20.17.12)(typescript@5.8.2))(typescript@5.8.2)):
>>>>>>> a876187f
    dependencies:
      '@ethersproject/abi': 5.7.0
      '@ethersproject/providers': 5.7.2
      '@noble/secp256k1': 2.2.3
      '@openzeppelin/contracts': 5.1.0
      '@openzeppelin/contracts-upgradeable': 5.1.0(@openzeppelin/contracts@5.1.0)
      '@solarity/hardhat-zkit': 0.5.10(hardhat@2.22.17(ts-node@10.9.2(@swc/core@1.10.18)(@types/node@20.17.12)(typescript@5.8.2))(typescript@5.8.2))
      '@types/chai': 4.3.20
      '@types/mocha': 9.1.1
      '@types/node': 20.17.16
      chalk: 4.1.2
      circomlib: 2.0.5
      circomlibjs: 0.1.7
      cli-table: 0.3.11
      hardhat-gas-reporter: 1.0.10(hardhat@2.22.17(ts-node@10.9.2(@swc/core@1.10.18)(@types/node@20.17.12)(typescript@5.8.2))(typescript@5.8.2))
      inquirer: 12.3.0(@types/node@20.17.16)
      ts-node: 10.9.2(@swc/core@1.10.18)(@types/node@20.17.16)(typescript@5.8.2)
      typescript: 5.8.2
    transitivePeerDependencies:
      - '@codechecks/client'
      - '@swc/core'
      - '@swc/wasm'
      - bufferutil
      - debug
      - hardhat
      - supports-color
      - utf-8-validate

  raw-body@2.5.2:
    dependencies:
      bytes: 3.1.2
      http-errors: 2.0.0
      iconv-lite: 0.4.24
      unpipe: 1.0.0

  react-is@18.3.1: {}

  read-yaml-file@1.1.0:
    dependencies:
      graceful-fs: 4.2.11
      js-yaml: 3.14.1
      pify: 4.0.1
      strip-bom: 3.0.0

  readable-stream@2.3.8:
    dependencies:
      core-util-is: 1.0.3
      inherits: 2.0.4
      isarray: 1.0.0
      process-nextick-args: 2.0.1
      safe-buffer: 5.1.2
      string_decoder: 1.1.1
      util-deprecate: 1.0.2

  readable-stream@3.6.2:
    dependencies:
      inherits: 2.0.4
      string_decoder: 1.3.0
      util-deprecate: 1.0.2

  readdirp@3.6.0:
    dependencies:
      picomatch: 2.3.1

  readdirp@4.1.1: {}

  regenerator-runtime@0.14.1: {}

  req-cwd@2.0.0:
    dependencies:
      req-from: 2.0.0

  req-from@2.0.0:
    dependencies:
      resolve-from: 3.0.0

  require-directory@2.1.1: {}

  resolve-cwd@3.0.0:
    dependencies:
      resolve-from: 5.0.0

  resolve-from@3.0.0: {}

  resolve-from@4.0.0: {}

  resolve-from@5.0.0: {}

  resolve-pkg-maps@1.0.0: {}

  resolve.exports@2.0.3: {}

  resolve@1.17.0:
    dependencies:
      path-parse: 1.0.7

  resolve@1.22.10:
    dependencies:
      is-core-module: 2.16.1
      path-parse: 1.0.7
      supports-preserve-symlinks-flag: 1.0.0

  resolve@1.22.8:
    dependencies:
      is-core-module: 2.16.1
      path-parse: 1.0.7
      supports-preserve-symlinks-flag: 1.0.0

  restore-cursor@3.1.0:
    dependencies:
      onetime: 5.1.2
      signal-exit: 3.0.7

  reusify@1.0.4: {}

  rimraf@3.0.2:
    dependencies:
      glob: 7.2.3

  ripemd160@2.0.2:
    dependencies:
      hash-base: 3.1.0
      inherits: 2.0.4

  rlp@2.2.7:
    dependencies:
      bn.js: 5.2.1

  run-async@3.0.0: {}

  run-parallel@1.2.0:
    dependencies:
      queue-microtask: 1.2.3

  rxjs@7.8.1:
    dependencies:
      tslib: 2.8.1

  safe-buffer@5.1.2: {}

  safe-buffer@5.2.1: {}

  safer-buffer@2.1.2: {}

  scrypt-js@3.0.1: {}

  secp256k1@4.0.4:
    dependencies:
      elliptic: 6.6.1
      node-addon-api: 5.1.0
      node-gyp-build: 4.8.4

  semver@5.7.2: {}

  semver@6.3.1: {}

  semver@7.6.3: {}

  serialize-javascript@6.0.2:
    dependencies:
      randombytes: 2.1.0

  set-function-length@1.2.2:
    dependencies:
      define-data-property: 1.1.4
      es-errors: 1.3.0
      function-bind: 1.1.2
      get-intrinsic: 1.3.0
      gopd: 1.2.0
      has-property-descriptors: 1.0.2

  setimmediate@1.0.5: {}

  setprototypeof@1.2.0: {}

  sha.js@2.4.11:
    dependencies:
      inherits: 2.0.4
      safe-buffer: 5.2.1

  sha1@1.1.1:
    dependencies:
      charenc: 0.0.2
      crypt: 0.0.2

  shebang-command@2.0.0:
    dependencies:
      shebang-regex: 3.0.0

  shebang-regex@3.0.0: {}

  shiki@0.14.7:
    dependencies:
      ansi-sequence-parser: 1.1.1
      jsonc-parser: 3.3.1
      vscode-oniguruma: 1.7.0
      vscode-textmate: 8.0.0

  side-channel-list@1.0.0:
    dependencies:
      es-errors: 1.3.0
      object-inspect: 1.13.3

  side-channel-map@1.0.1:
    dependencies:
      call-bound: 1.0.3
      es-errors: 1.3.0
      get-intrinsic: 1.2.7
      object-inspect: 1.13.3

  side-channel-weakmap@1.0.2:
    dependencies:
      call-bound: 1.0.3
      es-errors: 1.3.0
      get-intrinsic: 1.2.7
      object-inspect: 1.13.3
      side-channel-map: 1.0.1

  side-channel@1.1.0:
    dependencies:
      es-errors: 1.3.0
      object-inspect: 1.13.3
      side-channel-list: 1.0.0
      side-channel-map: 1.0.1
      side-channel-weakmap: 1.0.2

  signal-exit@3.0.7: {}

  signal-exit@4.1.0: {}

  sisteransi@1.0.5: {}

  slash@3.0.0: {}

  snarkjs@0.7.5:
    dependencies:
      '@iden3/binfileutils': 0.0.12
      bfj: 7.1.0
      blake2b-wasm: 2.4.0
      circom_runtime: 0.1.28
      ejs: 3.1.10
      fastfile: 0.0.20
      ffjavascript: 0.3.1
      js-sha3: 0.8.0
      logplease: 1.2.15
      r1csfile: 0.0.48

  solc@0.8.26(debug@4.4.0):
    dependencies:
      command-exists: 1.2.9
      commander: 8.3.0
      follow-redirects: 1.15.9(debug@4.4.0)
      js-sha3: 0.8.0
      memorystream: 0.3.1
      semver: 5.7.2
      tmp: 0.0.33
    transitivePeerDependencies:
      - debug

  source-map-support@0.5.13:
    dependencies:
      buffer-from: 1.1.2
      source-map: 0.6.1

  source-map-support@0.5.21:
    dependencies:
      buffer-from: 1.1.2
      source-map: 0.6.1

  source-map@0.6.1: {}

  spawndamnit@3.0.1:
    dependencies:
      cross-spawn: 7.0.6
      signal-exit: 4.1.0

  sprintf-js@1.0.3: {}

  stack-utils@2.0.6:
    dependencies:
      escape-string-regexp: 2.0.0

  stacktrace-parser@0.1.10:
    dependencies:
      type-fest: 0.7.1

  static-eval@2.0.2:
    dependencies:
      escodegen: 1.14.3

  statuses@2.0.1: {}

  string-length@4.0.2:
    dependencies:
      char-regex: 1.0.2
      strip-ansi: 6.0.1

  string-width@2.1.1:
    dependencies:
      is-fullwidth-code-point: 2.0.0
      strip-ansi: 4.0.0

  string-width@4.2.3:
    dependencies:
      emoji-regex: 8.0.0
      is-fullwidth-code-point: 3.0.0
      strip-ansi: 6.0.1

  string_decoder@1.1.1:
    dependencies:
      safe-buffer: 5.1.2

  string_decoder@1.3.0:
    dependencies:
      safe-buffer: 5.2.1

  strip-ansi@4.0.0:
    dependencies:
      ansi-regex: 3.0.1

  strip-ansi@6.0.1:
    dependencies:
      ansi-regex: 5.0.1

  strip-bom@3.0.0: {}

  strip-bom@4.0.0: {}

  strip-final-newline@2.0.0: {}

  strip-hex-prefix@1.0.0:
    dependencies:
      is-hex-prefixed: 1.0.0

  strip-json-comments@3.1.1: {}

  supports-color@7.2.0:
    dependencies:
      has-flag: 4.0.0

  supports-color@8.1.1:
    dependencies:
      has-flag: 4.0.0

  supports-preserve-symlinks-flag@1.0.0: {}

  sync-request@6.1.0:
    dependencies:
      http-response-object: 3.0.2
      sync-rpc: 1.3.6
      then-request: 6.0.2

  sync-rpc@1.3.6:
    dependencies:
      get-port: 3.2.0

  term-size@2.2.1: {}

  test-exclude@6.0.0:
    dependencies:
      '@istanbuljs/schema': 0.1.3
      glob: 7.2.3
      minimatch: 3.1.2

  text-table@0.2.0: {}

  then-request@6.0.2:
    dependencies:
      '@types/concat-stream': 1.6.1
      '@types/form-data': 0.0.33
      '@types/node': 8.10.66
      '@types/qs': 6.9.17
      caseless: 0.12.0
      concat-stream: 1.6.2
      form-data: 2.5.2
      http-basic: 8.1.3
      http-response-object: 3.0.2
      promise: 8.3.0
      qs: 6.13.1

  tinyglobby@0.2.10:
    dependencies:
      fdir: 6.4.3(picomatch@4.0.2)
      picomatch: 4.0.2

  tmp@0.0.33:
    dependencies:
      os-tmpdir: 1.0.2

  tmpl@1.0.5: {}

  to-regex-range@5.0.1:
    dependencies:
      is-number: 7.0.0

  toidentifier@1.0.1: {}

  tr46@0.0.3: {}

  tryer@1.0.1: {}

  ts-api-utils@2.0.0(typescript@5.8.2):
    dependencies:
      typescript: 5.8.2

  ts-node@10.9.2(@swc/core@1.10.18)(@types/node@17.0.45)(typescript@5.8.2):
    dependencies:
      '@cspotcode/source-map-support': 0.8.1
      '@tsconfig/node10': 1.0.11
      '@tsconfig/node12': 1.0.11
      '@tsconfig/node14': 1.0.3
      '@tsconfig/node16': 1.0.4
      '@types/node': 17.0.45
      acorn: 8.14.0
      acorn-walk: 8.3.4
      arg: 4.1.3
      create-require: 1.1.1
      diff: 4.0.2
      make-error: 1.3.6
      typescript: 5.8.2
      v8-compile-cache-lib: 3.0.1
      yn: 3.1.1
    optionalDependencies:
      '@swc/core': 1.10.18

  ts-node@10.9.2(@swc/core@1.10.18)(@types/node@20.17.12)(typescript@5.8.2):
    dependencies:
      '@cspotcode/source-map-support': 0.8.1
      '@tsconfig/node10': 1.0.11
      '@tsconfig/node12': 1.0.11
      '@tsconfig/node14': 1.0.3
      '@tsconfig/node16': 1.0.4
      '@types/node': 20.17.12
      acorn: 8.14.0
      acorn-walk: 8.3.4
      arg: 4.1.3
      create-require: 1.1.1
      diff: 4.0.2
      make-error: 1.3.6
      typescript: 5.8.2
      v8-compile-cache-lib: 3.0.1
      yn: 3.1.1
    optionalDependencies:
      '@swc/core': 1.10.18

  ts-node@10.9.2(@swc/core@1.10.18)(@types/node@20.17.16)(typescript@5.8.2):
    dependencies:
      '@cspotcode/source-map-support': 0.8.1
      '@tsconfig/node10': 1.0.11
      '@tsconfig/node12': 1.0.11
      '@tsconfig/node14': 1.0.3
      '@tsconfig/node16': 1.0.4
      '@types/node': 20.17.16
      acorn: 8.14.0
      acorn-walk: 8.3.4
      arg: 4.1.3
      create-require: 1.1.1
      diff: 4.0.2
      make-error: 1.3.6
      typescript: 5.8.2
      v8-compile-cache-lib: 3.0.1
      yn: 3.1.1
    optionalDependencies:
      '@swc/core': 1.10.18

  tslib@1.14.1: {}

  tslib@2.8.1: {}

  tsort@0.0.1: {}

  tsx@4.19.2:
    dependencies:
      esbuild: 0.23.1
      get-tsconfig: 4.8.1
    optionalDependencies:
      fsevents: 2.3.3

  tweetnacl-util@0.15.1: {}

  tweetnacl@1.0.3: {}

  type-check@0.3.2:
    dependencies:
      prelude-ls: 1.1.2

  type-check@0.4.0:
    dependencies:
      prelude-ls: 1.2.1

  type-detect@4.0.8: {}

  type-fest@0.20.2: {}

  type-fest@0.21.3: {}

  type-fest@0.7.1: {}

  typedarray@0.0.6: {}

  typedoc-plugin-markdown@3.17.1(typedoc@0.25.13(typescript@5.8.2)):
    dependencies:
      handlebars: 4.7.8
      typedoc: 0.25.13(typescript@5.8.2)

  typedoc-theme-hierarchy@5.0.4(typedoc@0.25.13(typescript@5.8.2)):
    dependencies:
      fs-extra: 11.1.1
      typedoc: 0.25.13(typescript@5.8.2)

  typedoc@0.25.13(typescript@5.8.2):
    dependencies:
      lunr: 2.3.9
      marked: 4.3.0
      minimatch: 9.0.5
      shiki: 0.14.7
      typescript: 5.8.2

  typescript@5.5.4: {}

  typescript@5.8.2: {}

  uglify-js@3.19.3:
    optional: true

  underscore@1.12.1: {}

  undici-types@6.19.8: {}

  undici@5.28.5:
    dependencies:
      '@fastify/busboy': 2.1.1

  universalify@0.1.2: {}

  universalify@2.0.1: {}

  unpipe@1.0.0: {}

  update-browserslist-db@1.1.2(browserslist@4.24.4):
    dependencies:
      browserslist: 4.24.4
      escalade: 3.2.0
      picocolors: 1.1.1

  uri-js@4.4.1:
    dependencies:
      punycode: 2.3.1

  util-deprecate@1.0.2: {}

  uuid@8.3.2: {}

  uuid@9.0.1: {}

  v8-compile-cache-lib@3.0.1: {}

  v8-to-istanbul@9.3.0:
    dependencies:
      '@jridgewell/trace-mapping': 0.3.25
      '@types/istanbul-lib-coverage': 2.0.6
      convert-source-map: 2.0.0

  viem@2.23.12(typescript@5.8.2)(zod@3.23.8):
    dependencies:
      '@noble/curves': 1.8.1
      '@noble/hashes': 1.7.1
      '@scure/bip32': 1.6.2
      '@scure/bip39': 1.5.4
      abitype: 1.0.8(typescript@5.8.2)(zod@3.23.8)
      isows: 1.0.6(ws@8.18.1)
      ox: 0.6.9(typescript@5.8.2)(zod@3.23.8)
      ws: 8.18.1
    optionalDependencies:
      typescript: 5.8.2
    transitivePeerDependencies:
      - bufferutil
      - utf-8-validate
      - zod

  vscode-oniguruma@1.7.0: {}

  vscode-textmate@8.0.0: {}

  walker@1.0.8:
    dependencies:
      makeerror: 1.0.12

  wasmbuilder@0.0.16: {}

  wasmcurves@0.2.2:
    dependencies:
      wasmbuilder: 0.0.16

  wcwidth@1.0.1:
    dependencies:
      defaults: 1.0.4

  web-worker@1.2.0: {}

  webidl-conversions@3.0.1: {}

  whatwg-url@5.0.0:
    dependencies:
      tr46: 0.0.3
      webidl-conversions: 3.0.1

  which-typed-array@1.1.19:
    dependencies:
      available-typed-arrays: 1.0.7
      call-bind: 1.0.8
      call-bound: 1.0.4
      for-each: 0.3.5
      get-proto: 1.0.1
      gopd: 1.2.0
      has-tostringtag: 1.0.2

  which@2.0.2:
    dependencies:
      isexe: 2.0.0

  widest-line@3.1.0:
    dependencies:
      string-width: 4.2.3

  word-wrap@1.2.5: {}

  wordwrap@1.0.0: {}

  workerpool@6.5.1: {}

  wrap-ansi@6.2.0:
    dependencies:
      ansi-styles: 4.3.0
      string-width: 4.2.3
      strip-ansi: 6.0.1

  wrap-ansi@7.0.0:
    dependencies:
      ansi-styles: 4.3.0
      string-width: 4.2.3
      strip-ansi: 6.0.1

  wrappy@1.0.2: {}

  write-file-atomic@4.0.2:
    dependencies:
      imurmurhash: 0.1.4
      signal-exit: 3.0.7

  ws@7.4.6: {}

  ws@7.5.10: {}

  ws@8.18.1: {}

  y18n@5.0.8: {}

  yallist@3.1.1: {}

  yargs-parser@20.2.9: {}

  yargs-parser@21.1.1: {}

  yargs-unparser@2.0.0:
    dependencies:
      camelcase: 6.3.0
      decamelize: 4.0.0
      flat: 5.0.2
      is-plain-obj: 2.1.0

  yargs@16.2.0:
    dependencies:
      cliui: 7.0.4
      escalade: 3.2.0
      get-caller-file: 2.0.5
      require-directory: 2.1.1
      string-width: 4.2.3
      y18n: 5.0.8
      yargs-parser: 20.2.9

  yargs@17.7.2:
    dependencies:
      cliui: 8.0.1
      escalade: 3.2.0
      get-caller-file: 2.0.5
      require-directory: 2.1.1
      string-width: 4.2.3
      y18n: 5.0.8
      yargs-parser: 21.1.1

  yn@3.1.1: {}

  yocto-queue@0.1.0: {}

  yoctocolors-cjs@2.1.2: {}

  zod@3.23.8: {}<|MERGE_RESOLUTION|>--- conflicted
+++ resolved
@@ -48,13 +48,8 @@
         specifier: ^5.4.1
         version: 5.4.1
       rankify-contracts:
-<<<<<<< HEAD
-        specifier: ^0.14.0
-        version: 0.14.0(@swc/core@1.10.18)(hardhat@2.22.17(ts-node@10.9.2(@swc/core@1.10.18)(@types/node@20.17.12)(typescript@5.8.2))(typescript@5.8.2))
-=======
-        specifier: ^0.14.2
-        version: 0.14.2(@swc/core@1.10.18)(hardhat@2.22.17(ts-node@10.9.2(@swc/core@1.10.18)(@types/node@20.17.12)(typescript@5.8.2))(typescript@5.8.2))
->>>>>>> a876187f
+        specifier: ^0.14.3
+        version: 0.14.3(@swc/core@1.10.18)(hardhat@2.22.17(ts-node@10.9.2(@swc/core@1.10.18)(@types/node@20.17.12)(typescript@5.8.2))(typescript@5.8.2))
       viem:
         specifier: ^2.22.8
         version: 2.23.12(typescript@5.8.2)(zod@3.23.8)
@@ -3080,13 +3075,8 @@
   randomfill@1.0.4:
     resolution: {integrity: sha512-87lcbR8+MhcWcUiQ+9e+Rwx8MyR2P7qnt15ynUlbm3TU/fjbgz4GsvfSUDTemtCCtVCqb4ZcEFlyPNTh9bBTLw==}
 
-<<<<<<< HEAD
-  rankify-contracts@0.14.0:
-    resolution: {integrity: sha512-yhZer/4OmCGZ6bxby2Y+s2UjQsP3hBQyhxMj49AoRVpGXIcnvd3jhgGDvRJRxjEOLNl35V+Qsr8xxv6oNINv5w==}
-=======
-  rankify-contracts@0.14.2:
-    resolution: {integrity: sha512-1QFdvz+S0sfWUxraAX246/7jRSY44QlgFp2oQqOk3km5WoD2gZKT88P1MeTld1rbkfON7kovsKdwVMcdh8eUxA==}
->>>>>>> a876187f
+  rankify-contracts@0.14.3:
+    resolution: {integrity: sha512-330btayWJAFayYGcej/0RscAKQguZmc4TPXbU1+zWt1gSUEvINhVaDL4fOvosqs/toD5z5IHCzV2ToDpOVeDoA==}
 
   raw-body@2.5.2:
     resolution: {integrity: sha512-8zGqypfENjCIqGhgXToC8aB2r7YrBX+AQAfIPs/Mlk+BtPTztOvTS01NRW/3Eh60J+a48lt8qsCzirQ6loCVfA==}
@@ -7585,11 +7575,7 @@
       randombytes: 2.1.0
       safe-buffer: 5.2.1
 
-<<<<<<< HEAD
-  rankify-contracts@0.14.0(@swc/core@1.10.18)(hardhat@2.22.17(ts-node@10.9.2(@swc/core@1.10.18)(@types/node@20.17.12)(typescript@5.8.2))(typescript@5.8.2)):
-=======
-  rankify-contracts@0.14.2(@swc/core@1.10.18)(hardhat@2.22.17(ts-node@10.9.2(@swc/core@1.10.18)(@types/node@20.17.12)(typescript@5.8.2))(typescript@5.8.2)):
->>>>>>> a876187f
+  rankify-contracts@0.14.3(@swc/core@1.10.18)(hardhat@2.22.17(ts-node@10.9.2(@swc/core@1.10.18)(@types/node@20.17.12)(typescript@5.8.2))(typescript@5.8.2)):
     dependencies:
       '@ethersproject/abi': 5.7.0
       '@ethersproject/providers': 5.7.2
