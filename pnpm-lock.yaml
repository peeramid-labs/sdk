--- conflicted
+++ resolved
@@ -48,13 +48,8 @@
         specifier: ^5.4.1
         version: 5.4.1
       rankify-contracts:
-<<<<<<< HEAD
         specifier: 0.16.0-pr-232.0
         version: 0.16.0-pr-232.0(@swc/core@1.10.18)(hardhat@2.22.17(ts-node@10.9.2(@swc/core@1.10.18)(@types/node@20.17.12)(typescript@5.8.2))(typescript@5.8.2))
-=======
-        specifier: 0.16.0-pr-221.0
-        version: 0.16.0-pr-221.0(@swc/core@1.10.18)(hardhat@2.22.17(ts-node@10.9.2(@swc/core@1.10.18)(@types/node@20.17.12)(typescript@5.8.2))(typescript@5.8.2))
->>>>>>> 68cb18d3
       viem:
         specifier: ^2.22.8
         version: 2.23.12(typescript@5.8.2)(zod@3.23.8)
@@ -1548,12 +1543,20 @@
     resolution: {integrity: sha512-/Nf7TyzTx6S3yRJObOAV7956r8cr2+Oj8AC5dt8wSP3BQAoeX58NoHyCU8P8zGkNXStjTSi6fzO6F0pBdcYbEg==}
     engines: {node: '>= 0.8'}
 
+  call-bind-apply-helpers@1.0.1:
+    resolution: {integrity: sha512-BhYE+WDaywFg2TBWYNXAE+8B1ATnThNBqXHP5nQu0jWJdVvY2hvkpyB3qOmtmDePiS5/BDQ8wASEWGMWRG148g==}
+    engines: {node: '>= 0.4'}
+
   call-bind-apply-helpers@1.0.2:
     resolution: {integrity: sha512-Sp1ablJ0ivDkSzjcaJdxEunN5/XvksFJ2sMBFfq6x0ryhQV/2b/KwFe21cMpmHtPOSij8K99/wSfoEuTObmuMQ==}
     engines: {node: '>= 0.4'}
 
   call-bind@1.0.8:
     resolution: {integrity: sha512-oKlSFMcMwpUg2ednkhQ454wfWiU/ul3CkJe/PEHcTKuiX6RpbehUiFMXu13HalGZxfUwCQzZG747YXBn1im9ww==}
+    engines: {node: '>= 0.4'}
+
+  call-bound@1.0.3:
+    resolution: {integrity: sha512-YTd+6wGlNlPxSuri7Y6X8tY2dmm12UMH66RpKMhiX6rsk5wXXnYgbUcOt8kiS31/AjfoTOvCsE+w8nZQLQnzHA==}
     engines: {node: '>= 0.4'}
 
   call-bound@1.0.4:
@@ -1881,6 +1884,10 @@
 
   es-errors@1.3.0:
     resolution: {integrity: sha512-Zf5H2Kxt2xjTvbJvP2ZWLEICxA6j+hAmMzIlypy4xcBg1vKVnx89Wy0GbS+kf5cwCVFFzdCFh2XSCFNULS6csw==}
+    engines: {node: '>= 0.4'}
+
+  es-object-atoms@1.0.0:
+    resolution: {integrity: sha512-MZ4iQ6JwHOBQjahnjwaC1ZtIBH+2ohjamzAO3oaHcXYup7qxjF2fixyH+Q71voWHeOkI2q/TnJao/KfXYIZWbw==}
     engines: {node: '>= 0.4'}
 
   es-object-atoms@1.1.1:
@@ -2160,6 +2167,10 @@
     resolution: {integrity: sha512-DyFP3BM/3YHTQOCUL/w0OZHR0lpKeGrxotcHWcqNEdnltqFwXVfhEBQ94eIo34AfQpo0rGki4cyIiftY06h2Fg==}
     engines: {node: 6.* || 8.* || >= 10.*}
 
+  get-intrinsic@1.2.7:
+    resolution: {integrity: sha512-VW6Pxhsrk0KAOqs3WEd0klDiF/+V7gQOpAvY1jVU/LHmaD/kQO4523aiJuikX/QAKYiW6x8Jh+RJej1almdtCA==}
+    engines: {node: '>= 0.4'}
+
   get-intrinsic@1.3.0:
     resolution: {integrity: sha512-9fSjSaos/fRIVIp+xSJlE6lfwhES7LNtKaCBIamHsjr2na1BiABJPo0mOjjz8GJDURarmCPGqaiVg5mfjb98CQ==}
     engines: {node: '>= 0.4'}
@@ -3067,13 +3078,8 @@
   randomfill@1.0.4:
     resolution: {integrity: sha512-87lcbR8+MhcWcUiQ+9e+Rwx8MyR2P7qnt15ynUlbm3TU/fjbgz4GsvfSUDTemtCCtVCqb4ZcEFlyPNTh9bBTLw==}
 
-<<<<<<< HEAD
   rankify-contracts@0.16.0-pr-232.0:
     resolution: {integrity: sha512-1J4r9qatHUCzB89irc8AUR8j30URPfKZX8PJMZNBumswmGwFlr33wcFGHxe+pAuWaHHCWETlRSQSfDgYbHjiKg==}
-=======
-  rankify-contracts@0.16.0-pr-221.0:
-    resolution: {integrity: sha512-0waW9O2XnbyBZ2R64YZER5/xDppjqp1Gr7GfvIUeLxDpsDIyhoeaqFK/rhNwNw23tD7/M/kJgZJZXvt+vyjQfQ==}
->>>>>>> 68cb18d3
 
   raw-body@2.5.2:
     resolution: {integrity: sha512-8zGqypfENjCIqGhgXToC8aB2r7YrBX+AQAfIPs/Mlk+BtPTztOvTS01NRW/3Eh60J+a48lt8qsCzirQ6loCVfA==}
@@ -5292,13 +5298,13 @@
 
   '@types/concat-stream@1.6.1':
     dependencies:
-      '@types/node': 20.17.16
+      '@types/node': 20.17.12
 
   '@types/crypto-js@4.2.2': {}
 
   '@types/form-data@0.0.33':
     dependencies:
-      '@types/node': 20.17.16
+      '@types/node': 20.17.12
 
   '@types/graceful-fs@4.1.9':
     dependencies:
@@ -5725,6 +5731,11 @@
 
   bytes@3.1.2: {}
 
+  call-bind-apply-helpers@1.0.1:
+    dependencies:
+      es-errors: 1.3.0
+      function-bind: 1.1.2
+
   call-bind-apply-helpers@1.0.2:
     dependencies:
       es-errors: 1.3.0
@@ -5736,6 +5747,11 @@
       es-define-property: 1.0.1
       get-intrinsic: 1.2.7
       set-function-length: 1.2.2
+
+  call-bound@1.0.3:
+    dependencies:
+      call-bind-apply-helpers: 1.0.1
+      get-intrinsic: 1.2.7
 
   call-bound@1.0.4:
     dependencies:
@@ -5994,7 +6010,7 @@
 
   dunder-proto@1.0.1:
     dependencies:
-      call-bind-apply-helpers: 1.0.2
+      call-bind-apply-helpers: 1.0.1
       es-errors: 1.3.0
       gopd: 1.2.0
 
@@ -6042,6 +6058,10 @@
   es-define-property@1.0.1: {}
 
   es-errors@1.3.0: {}
+
+  es-object-atoms@1.0.0:
+    dependencies:
+      es-errors: 1.3.0
 
   es-object-atoms@1.1.1:
     dependencies:
@@ -6450,6 +6470,19 @@
 
   get-caller-file@2.0.5: {}
 
+  get-intrinsic@1.2.7:
+    dependencies:
+      call-bind-apply-helpers: 1.0.1
+      es-define-property: 1.0.1
+      es-errors: 1.3.0
+      es-object-atoms: 1.0.0
+      function-bind: 1.1.2
+      get-proto: 1.0.1
+      gopd: 1.2.0
+      has-symbols: 1.1.0
+      hasown: 2.0.2
+      math-intrinsics: 1.1.0
+
   get-intrinsic@1.3.0:
     dependencies:
       call-bind-apply-helpers: 1.0.2
@@ -6470,7 +6503,7 @@
   get-proto@1.0.1:
     dependencies:
       dunder-proto: 1.0.1
-      es-object-atoms: 1.1.1
+      es-object-atoms: 1.0.0
 
   get-stream@6.0.1: {}
 
@@ -7568,11 +7601,7 @@
       randombytes: 2.1.0
       safe-buffer: 5.2.1
 
-<<<<<<< HEAD
   rankify-contracts@0.16.0-pr-232.0(@swc/core@1.10.18)(hardhat@2.22.17(ts-node@10.9.2(@swc/core@1.10.18)(@types/node@20.17.12)(typescript@5.8.2))(typescript@5.8.2)):
-=======
-  rankify-contracts@0.16.0-pr-221.0(@swc/core@1.10.18)(hardhat@2.22.17(ts-node@10.9.2(@swc/core@1.10.18)(@types/node@20.17.12)(typescript@5.8.2))(typescript@5.8.2)):
->>>>>>> 68cb18d3
     dependencies:
       '@ethersproject/abi': 5.7.0
       '@ethersproject/providers': 5.7.2
@@ -7779,16 +7808,16 @@
 
   side-channel-map@1.0.1:
     dependencies:
-      call-bound: 1.0.4
+      call-bound: 1.0.3
       es-errors: 1.3.0
-      get-intrinsic: 1.3.0
+      get-intrinsic: 1.2.7
       object-inspect: 1.13.3
 
   side-channel-weakmap@1.0.2:
     dependencies:
-      call-bound: 1.0.4
+      call-bound: 1.0.3
       es-errors: 1.3.0
-      get-intrinsic: 1.3.0
+      get-intrinsic: 1.2.7
       object-inspect: 1.13.3
       side-channel-map: 1.0.1
 
