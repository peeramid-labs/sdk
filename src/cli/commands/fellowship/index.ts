--- conflicted
+++ resolved
@@ -6,11 +6,8 @@
 import { eip712Command } from "./eip712";
 import { endTurn } from "./endTurn";
 import { paramsCommand } from "./params";
-<<<<<<< HEAD
 import { cancel } from "./cancel";
-=======
 
->>>>>>> 70910234
 export const fellowshipCommand = new Command("fellowship")
   .description("Fellowship contract commands")
   .addCommand(createFellowshipCommand)
@@ -19,9 +16,5 @@
   .addCommand(eip712Command)
   .addCommand(games)
   .addCommand(endTurn)
-<<<<<<< HEAD
   .addCommand(paramsCommand)
-  .addCommand(cancel);
-=======
-  .addCommand(paramsCommand);
->>>>>>> 70910234
+  .addCommand(cancel);