--- conflicted
+++ resolved
@@ -17,19 +17,13 @@
  * @returns The Rankify artifact containing the ABI and address.
  * @throws Error if the contract deployment is not found.
  */
-<<<<<<< HEAD
 export const getArtifact = (
   chain: SupportedChains,
   artifactName: ArtifactTypes
 ): { abi: JsonFragment[]; address: string } => {
-  const artifact = (artifactName === "Multipass" 
-    ? require(`@peeramid-labs/multipass/deployments/${chain}/${artifactName}.json`) 
+  const artifact = (artifactName === "Multipass"
+    ? require(`@peeramid-labs/multipass/deployments/${chain}/${artifactName}.json`)
     : require(`rankify-contracts/deployments/${chain}/${artifactName}.json`));
-=======
-export const getArtifact = (chain: SupportedChains, artifactName: ArtifactTypes): { abi: JsonFragment[]; address: string; execute: { args: string[] } } => {
-  const artifact = require(`rankify-contracts/deployments/${chain}/${artifactName}.json`);
-
->>>>>>> 905f8d84
   if (!artifact) {
     throw new Error("Contract deployment not found");
   }
