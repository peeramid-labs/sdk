--- conflicted
+++ resolved
@@ -1055,11 +1055,6 @@
       throw await handleRPCError(e);
     }
   };
-<<<<<<< HEAD
-}
-
-export default GameMaster;
-=======
 
   gameKey = async ({ gameId, contractAddress }: { gameId: bigint; contractAddress: Address }): Promise<Hex> => {
     logger(`Signing game key for game ${gameId} at address ${contractAddress}`);
@@ -1466,4 +1461,5 @@
     };
   };
 }
->>>>>>> f54285eb
+
+export default GameMaster;