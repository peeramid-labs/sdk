import {
  Address,
  WalletClient,
  PublicClient,
  keccak256,
  encodePacked,
  Hex,
  stringToHex,
  GetAbiItemParameters,
  zeroHash,
  ContractFunctionArgs,
  zeroAddress,
} from "viem";
import { RankifyDiamondInstanceAbi } from "../abis";
import InstanceBase from "./InstanceBase";
import { gameStatusEnum } from "../types";
import { findContractDeploymentBlock, handleRPCError } from "../utils";
import { publicKeyToAddress } from "viem/accounts";
import { logger } from "../utils/log";
import { buildPoseidon } from "circomlibjs";
import aes from "crypto-js/aes";
import { GmProposalParams, VoteAttestation } from "../types/contracts";
import cryptoJs from "crypto-js";
import { CircuitZKit, Groth16Implementer } from "@solarity/zkit";
import path from "path";
import { permuteArray, reversePermutation } from "../utils/permutations";
import { GameState } from "./InstanceBase";
import EnvioGraphQLClient from "../utils/EnvioGraphQLClient";

export interface ProposalsIntegrity {
  newProposals: ContractFunctionArgs<typeof RankifyDiamondInstanceAbi, "nonpayable", "endProposing">[1];
  prevTurnPermutation: bigint[];
  proposalsNotPermuted: string[];
  prevTurnSalt: bigint;
}

export type PrivateProposalsIntegrity15Groth16 = {
  commitments: bigint[];
  permutedProposals: bigint[];
  permutationCommitment: bigint;
  numActive: bigint;
  permutation: bigint[];
  randomnesses: bigint[];
  permutationRandomness: bigint;
};

interface JoinGameProps {
  gameId: bigint;
  participant: Address;
  instanceAddress: Address;
  participantPubKeyHash: Hex;
}

/**
 * GameMaster class for managing game state and cryptographic operations in Rankify
 * Extends InstanceBase to provide game master specific functionality
 * @public
 */
export class GameMaster {
  walletClient: WalletClient;
  publicClient: PublicClient;
  chainId: number;
  private readonly maxSlotSizeForProofs = 15;
  private creationBlockCache: Map<string, bigint> = new Map();
  envioClient: EnvioGraphQLClient;

  /**
   * Creates a new GameMaster instance

   * @param walletClient - Viem wallet client for transactions
   * @param publicClient - Viem public client for reading state
   * @param chainId - Chain ID of the network
   * @param envioClient - Envio GraphQL client for reading indexed events
   */
  constructor({
    walletClient,
    chainId,
    publicClient,
    envioClient,
  }: {
    walletClient: WalletClient;
    publicClient: PublicClient;
    chainId: number;
    envioClient: EnvioGraphQLClient;
  }) {
    this.chainId = chainId;
    this.publicClient = publicClient;
    this.walletClient = walletClient;
    this.envioClient = envioClient;
  }

  /**
   * Decrypts a proposal for a specific game turn
   * @param proposal - The encrypted proposal
   * @param turn - The turn number
   * @param instanceAddress - The address of the instance
   * @param gameId - The ID of the game
   * @param proposer - The address of the proposer
   * @returns The decrypted proposal
   */
  decryptProposal = async ({
    proposal,
    turn,
    instanceAddress,
    gameId,
    proposer,
    instance,
  }: {
    proposal: string;
    turn: bigint;
    instanceAddress: Address;
    proposer: Address;
    gameId: bigint;
    instance?: InstanceBase;
  }) => {
    const _instance =
      instance ??
      new InstanceBase({
        instanceAddress,
        publicClient: this.publicClient,
        chainId: this.chainId,
        envioClient: this.envioClient,
      });
    const proposerPubKey = await _instance.getPlayerPubKey({
      instanceAddress,
      gameId,
      player: proposer,
    });
    const sharedKey = _instance.sharedSigner({
      publicKey: proposerPubKey,
      privateKey: await this.gameKey({ gameId, contractAddress: instanceAddress }),
      gameId,
      turn,
      contractAddress: instanceAddress,
      chainId: this.chainId,
    });
    logger(`Decrypting proposal ${proposal} with shared key (hashed value: ${keccak256(sharedKey)})`);
    const decryptedProposal = aes.decrypt(proposal, sharedKey).toString(cryptoJs.enc.Utf8);
    logger(`Decrypted proposal ${decryptedProposal}`);
    return decryptedProposal;
  };

  /**
   * Decrypts proposals for a specific game turn
   * @param gameId - ID of the game
   * @param turn - Turn number
   * @param players - List of player addresses
   * @returns Array of decrypted proposals with proposer addresses
   */
  decryptProposals = async ({
    instanceAddress,
    gameId,
    turn,
    players,
    padToMaxSize = false,
    permute = false,
  }: {
    instanceAddress: Address;
    gameId: bigint;
    turn: bigint;
    players: Address[];
    padToMaxSize?: boolean;
    permute?: boolean;
  }) => {
    const ProposalSubmittedEvents = await this.envioClient.getProposalSubmittedEvents({
      gameId,
      turn,
      contractAddress: instanceAddress,
    });

    logger(`Found ${ProposalSubmittedEvents.length} proposals from Envio`);
    logger(`Decrypting ${ProposalSubmittedEvents.length} proposals`);
    logger(`Found ${ProposalSubmittedEvents.length} proposals`);
    const instance = new InstanceBase({
      instanceAddress,
      publicClient: this.publicClient,
      chainId: this.chainId,
      envioClient: this.envioClient,
    });

    logger(`Decrypting ${ProposalSubmittedEvents.length} proposals`);
    const proposalsForPlayers = await Promise.all(
      players?.map(async (player) => {
        const log = ProposalSubmittedEvents.find((log) => log.proposer === player);
        if (!log) {
          return {
            proposer: player,
            proposal: "",
          };
        } else {
          logger(`Decrypting proposal ${log.proposer}`);
          if (!log.proposer) throw new Error("No proposer");
          if (!log.encryptedProposal) throw new Error("No proposalEncryptedByGM");
          return {
            proposer: log.proposer,
            proposal: await this.decryptProposal({
              proposal: log.encryptedProposal,
              turn: turn,
              instanceAddress: instanceAddress,
              gameId: gameId,
              proposer: log.proposer,
              instance,
            }),
          };
        }
      })
    );

    if (permute) {
      const proposalsPermuted = await this.permuteArray({
        array: proposalsForPlayers,
        gameId,
        turn,
        verifierAddress: instanceAddress,
      });
      return padToMaxSize ? this.padProposalsArrayWithZeroAddress(proposalsPermuted) : proposalsPermuted;
    }

    return padToMaxSize ? this.padProposalsArrayWithZeroAddress(proposalsForPlayers) : proposalsForPlayers;
  };

  /**
   * Generates a deterministic permutation for a specific game turn
   * @param gameId - ID of the game
   * @param turn - Turn number
   * @param size - Size of the permutation
   * @param verifierAddress - Address of the verifier
   * @returns The generated permutation, secret, and commitment
   */
  getPermutation = async ({
    gameId,
    turn,
    size,
    verifierAddress,
  }: {
    gameId: bigint;
    turn: bigint;
    size: number;
    verifierAddress: Address;
  }) => {
    const turnSalt = await this.getTurnSalt({ gameId, turn, verifierAddress });
    // Create deterministic seed from game parameters and GM's signature

    // Use the seed to generate permutation
    const permutation: number[] = Array.from({ length: this.maxSlotSizeForProofs }, (_, i) => i);

    // Fisher-Yates shuffle with deterministic randomness
    for (let i = size - 1; i >= 0; i--) {
      // Generate deterministic random number for this position
      const randHash = keccak256(encodePacked(["uint256", "uint256"], [turnSalt, BigInt(i)]));
      const rand = BigInt(randHash);
      const j = Number(rand % BigInt(i + 1));

      // Swap elements
      [permutation[i], permutation[j]] = [permutation[j], permutation[i]];
    }

    // Ensure inactive slots map to themselves
    for (let i = size; i < this.maxSlotSizeForProofs; i++) {
      permutation[i] = i;
    }

    return { permutation, turnSalt };
  };
  /**
   * Generates a deterministic permutation for a specific game turn
   * @param gameId - ID of the game
   * @param turn - Turn number
   * @param size - Size of the permutation
   * @param verifierAddress - Address of the verifier
   * @returns The generated permutation, secret, and commitment
   */
  generateDeterministicPermutation = async ({
    gameId,
    turn,
    size = 15,
    verifierAddress,
  }: {
    gameId: bigint;
    turn: bigint;
    size?: number;
    verifierAddress: Address;
  }): Promise<{
    permutation: number[];
    turnSalt: bigint;
    commitment: bigint;
  }> => {
    // This is kept secret to generate witness

    // Create deterministic seed from game parameters and GM's signature
    const { permutation, turnSalt } = await this.getPermutation({ gameId, turn, size, verifierAddress });

    // Generate commitment
    const poseidon = await buildPoseidon();
    const PoseidonFirst = BigInt(
      poseidon.F.toObject(poseidon([permutation[0], permutation[1], permutation[2], permutation[3], permutation[4]]))
    );
    const PoseidonSecond = BigInt(
      poseidon.F.toObject(
        poseidon([PoseidonFirst, permutation[5], permutation[6], permutation[7], permutation[8], permutation[9]])
      )
    );
    const PoseidonThird = BigInt(
      poseidon.F.toObject(
        poseidon([PoseidonSecond, permutation[10], permutation[11], permutation[12], permutation[13], permutation[14]])
      )
    );

    const commitment = BigInt(poseidon.F.toObject(poseidon([PoseidonThird, turnSalt])));

    return {
      permutation,
      turnSalt,
      commitment,
    };
  };

  /**
   * Permutes an array based on a deterministic permutation
   * @param array - Array to permute
   * @param gameId - ID of the game
   * @param turn - Turn number
   * @param verifierAddress - Address of the verifier
   * @returns The permuted array
   */
  permuteArray = async <T>({
    array,
    gameId,
    turn,
    verifierAddress,
  }: {
    array: T[];
    gameId: bigint;
    turn: bigint;
    verifierAddress: Address;
  }): Promise<T[]> => {
    const { permutation } = await this.getPermutation({ gameId, turn, size: array.length, verifierAddress });
    return permuteArray({ array, permutation });
  };

  /**
   * Reverses a permutation of an array
   * @param permutedArray - Array to reverse
   * @param gameId - ID of the game
   * @param turn - Turn number
   * @param verifierAddress - Address of the verifier
   * @returns The original array
   */
  reversePermutation = async <T>({
    permutedArray,
    gameId,
    turn,
    verifierAddress,
  }: {
    permutedArray: T[];
    gameId: bigint;
    turn: bigint;
    verifierAddress: Address;
  }): Promise<T[]> => {
    const { permutation } = await this.getPermutation({ gameId, turn, size: permutedArray.length, verifierAddress });
    return reversePermutation({ array: permutedArray, permutation });
  };

  /**
   * Generates a salt for a specific game turn
   * @param gameId - ID of the game
   * @param turn - Turn number
   * @param verifierAddress - Address of the verifier
   * @returns Generated salt as Hex
   */
  getTurnSalt = async ({
    gameId,
    turn,
    verifierAddress,
  }: {
    gameId: bigint;
    turn: bigint;
    verifierAddress: Address;
  }): Promise<bigint> => {
    const gameKey = await this.gameKey({ gameId, contractAddress: verifierAddress });
    const instance = new InstanceBase({
      instanceAddress: verifierAddress,
      publicClient: this.publicClient,
      chainId: this.chainId,
      envioClient: this.envioClient,
    });
    const seed = instance.pkdf({
      privateKey: gameKey,
      turn,
      gameId,
      contractAddress: verifierAddress,
      chainId: this.chainId,
      scope: "turnSalt",
    });
    return BigInt(seed);
  };

  /**
   * Generates a salt for a specific player in a game turn
   * @param gameId - ID of the game
   * @param turn - Turn number
   * @param player - Address of the player
   * @param verifierAddress - Address of the verifier
   * @param size - Size of the permutation
   * @returns Generated salt as Hex
   */
  getTurnPlayersSalt = async ({
    gameId,
    turn,
    player,
    verifierAddress,
    size,
  }: {
    gameId: bigint;
    turn: bigint;
    player: Address;
    verifierAddress: Address;
    size: number;
  }) => {
    logger(`Generating vote salt for player ${player} in game ${gameId}, turn ${turn}`);
    const result = await this.generateDeterministicPermutation({
      gameId,
      turn: turn,
      verifierAddress,
      size,
    }).then((perm) => {
      return keccak256(encodePacked(["address", "uint256"], [player, perm.turnSalt]));
    });
    logger(`Generated vote salt for player ${player}`);
    return result;
  };

  /**
   * Finds the index of a player's ongoing proposal
   * @param gameId - ID of the game
   * @param player - Address of the player
   * @returns Index of the player's proposal, -1 if not found
   */
  findPlayerOngoingProposalIndex = async ({
    instanceAddress,
    gameId,
    player,
    turn,
  }: {
    instanceAddress: Address;
    gameId: bigint;
    player: Address;
    turn?: bigint;
  }) => {
    if (!turn) {
      turn = await this.currentTurn({ instanceAddress, gameId });
    }
    const players = await this.getPlayers({ instanceAddress, gameId });
    const decryptedProposalsPermuted = await this.decryptProposals({
      instanceAddress,
      gameId,
      turn: turn,
      players: [...players],
      permute: true,
    });

    return decryptedProposalsPermuted.findIndex((p) => p?.proposer === player);
  };

  validateJoinGame = async (props: {
    gameId: bigint;
    participant: Address;
    instanceAddress: Address;
  }): Promise<{ result: boolean; errorMessage: string }> => {
    const { gameId, participant, instanceAddress } = props;
    try {
      const gameState = await this.getGameState({ gameId, instanceAddress });
      if (gameState.gamePhase !== gameStatusEnum.open) {
        return { result: false, errorMessage: "Game is not open for registration" };
      }
      if (gameState.players.length === Number(gameState.maxPlayerCnt)) {
        return { result: false, errorMessage: "Game is already full" };
      }
      if (gameState.players.indexOf(participant) !== -1) {
        return { result: false, errorMessage: "Player already registered" };
      }

      return { result: true, errorMessage: "" };
    } catch (e) {
      throw await handleRPCError(e);
    }
  };

  /**
   * Signs a joining game event
   * @param gameId - ID of the game
   * @param participant - Address of the participant
   * @param instanceAddress - Address of the game instance
   * @returns Signature and gmCommitment
   */
  signJoiningGame = async (props: JoinGameProps, timeToJoin: number = 60 * 10) => {
    if (!this.walletClient.account) throw new Error("No account");
    logger(`Signing joining game..`);
    const { gameId, participant, instanceAddress, participantPubKeyHash } = props;

    const { result: isValid, errorMessage } = await this.validateJoinGame({ gameId, participant, instanceAddress });
    if (!isValid) {
      throw new Error(errorMessage);
    }
    const baseInstance = new InstanceBase({
      instanceAddress,
      publicClient: this.publicClient,
      chainId: this.chainId,
      envioClient: this.envioClient,
    });
    const eip712 = await baseInstance.getEIP712Domain();
    logger(
      {
        gameId: props.gameId,
        participant: props.participant,
        instanceAddress: props.instanceAddress,
        chainId: this.chainId,
        name: eip712.name,
        version: eip712.version,
        gameMaster: this.walletClient.account?.address,
        participantPubKeyHash,
      },
      2
    );

    const deadline = BigInt(Math.floor(Date.now() / 1000) + timeToJoin);

    //ToDo This is placeholder for now, we will need it later in staking
    const gmCommitment = stringToHex("0x123131231311", { size: 32 });

    console.log(
      {
        name: eip712.name,
        version: eip712.version,
        chainId: this.chainId,
        verifyingContract: instanceAddress,
      },
      {
        participant,
        gameId,
        gmCommitment,
        deadline,
        participantPubKeyHash,
      }
    );

    const signature = await this.walletClient.signTypedData({
      domain: {
        name: eip712.name,
        version: eip712.version,
        chainId: this.chainId,
        verifyingContract: instanceAddress,
      },
      types: {
        AttestJoiningGame: [
          { type: "address", name: "participant" },
          { type: "uint256", name: "gameId" },
          { type: "bytes32", name: "gmCommitment" },
          { type: "uint256", name: "deadline" },
          { type: "bytes32", name: "participantPubKeyHash" },
        ],
      },
      message: {
        participant,
        gameId,
        gmCommitment,
        deadline,
        participantPubKeyHash,
      },
      primaryType: "AttestJoiningGame",
      account: this.walletClient.account,
    });

    return { signature, gmCommitment, deadline };
  };

  /**
   * Submits a vote for proposals
   * @param gameId - ID of the game
   * @param vote - Array of vote values
   * @param voter - Address of the voter
   * @returns Transaction hash
   */
  submitVote = async ({
    instanceAddress,
    gameId,
    vote,
    voter,
    voterSignature,
    ballotHash,
    ballotId,
  }: {
    instanceAddress: Address;
    gameId: bigint;
    vote: bigint[];
    voter: Address;
    voterSignature: Hex;
    ballotHash: Hex;
    ballotId: string;
  }) => {
    const players = await this.getPlayers({ instanceAddress, gameId });
    const turn = await this.currentTurn({ instanceAddress, gameId });
    const validationResult = await this.validateVote({
      gameId,
      turn,
      voter,
      vote,
      instanceAddress,
      players: [...players],
    });
    if (!validationResult.result) {
      throw new Error("Vote validation failed: " + validationResult.reason);
    }

    try {
      const { request } = await this.publicClient.simulateContract({
        account: this.walletClient.account,
        address: instanceAddress,
        abi: RankifyDiamondInstanceAbi,
        functionName: "submitVote",
        args: [gameId, ballotId, voter, zeroHash, voterSignature, ballotHash],
      });
      return this.walletClient.writeContract(request);
    } catch (e) {
      throw await handleRPCError(e);
    }
  };

  /**
   * Gets the current turn progress in percent value
   * @param instanceAddress - Address of the instance
   * @param gameState - Current game state
   * @param gameId - ID of the game
   * @returns Current turn progress
   */
  private getTurnProgress = async ({
    instanceAddress,
    gameState,
    gameId,
  }: {
    instanceAddress: Address;
    gameState: GameState;
    gameId: bigint;
  }) => {
    if (gameState.phase === 0n) {
      const proposalsMadeInCurrentTurn = await this.decryptProposals({
        instanceAddress,
        gameId,
        turn: gameState.currentTurn,
        players: [...gameState.players],
      });
      const proposalCountInCurrentTurn = proposalsMadeInCurrentTurn.filter((p) => p.proposal !== "").length;
      return (proposalCountInCurrentTurn / gameState.players.length) * 100;
    } else {
      const votesMadeInCurrentTurn = await this.decryptTurnVotes({
        instanceAddress,
        gameId,
        turn: gameState.currentTurn,
        players: [...gameState.players],
      });
      const votesCount = votesMadeInCurrentTurn.filter((v) => this.hasVoted({ vote: v })).length;
      return (votesCount / gameState.players.length) * 100;
    }
  };

  private hasVoted({ vote }: { vote: bigint[] | undefined }) {
    return vote?.reduce((a, b) => a + b, 0n) !== 0n;
  }

  private canSpendAllPoints = async ({
    instanceAddress,
    gameId,
    turn,
    players,
    voteCredits,
  }: {
    instanceAddress: Address;
    gameId: bigint;
    turn: bigint;
    players: Address[];
    voteCredits: bigint;
  }): Promise<boolean> => {
    const prevTurnProposals = await this.decryptProposals({
      instanceAddress,
      gameId,
      turn: turn,
      players,
      permute: true,
    });

<<<<<<< HEAD
    const prevTurnProposalsCount = prevTurnProposals.filter((p) => p.proposal !== "").length;
=======
    const prevTurnProposalsCount = prevTurnProposals.filter((p) => p.proposal !== "").length - 1;
>>>>>>> a876187f
    let pointsLeft = Number(voteCredits);
    for (let i = 0; i < prevTurnProposalsCount && pointsLeft > 0; i++) {
      const maxPoints = Math.floor(Math.sqrt(pointsLeft));
      if (maxPoints > 0) {
        pointsLeft -= maxPoints;
      }
    }
    return pointsLeft <= 0;
  };

  private validateVote = async ({
    gameId,
    turn,
    voter,
    vote,
    instanceAddress,
    players,
  }: {
    gameId: bigint;
    turn: bigint;
    voter: Address;
    vote: bigint[];
    instanceAddress: Address;
    players: Address[];
  }) => {
    const decryptedProposals = await this.decryptProposals({
      instanceAddress,
      gameId,
      turn: turn,
      players,
      permute: true,
    });

    const gameState = await this.getGameState({ gameId, instanceAddress });

    const canSpendAllPoints = await this.canSpendAllPoints({
      instanceAddress,
      gameId,
      turn,
      players,
      voteCredits: gameState.voteCredits,
    });

    //Invalid vote length
    if (vote.length !== decryptedProposals.length) {
      return { result: false, reason: "Invalid vote length: " + vote.length + " " + decryptedProposals.length };
    }

    // Check if points used are correct (Quadratic voting system)
    let pointsUsed = 0n;
    for (let i = 0; i < vote.length; i++) {
      if (vote[i] > 0n) {
        pointsUsed += vote[i] * vote[i];
      }
    }
    if (pointsUsed > gameState.voteCredits) {
      return { result: false, reason: "Too many points used" };
    }
    if (canSpendAllPoints && pointsUsed < gameState.voteCredits) {
      return { result: false, reason: "Not all points used" };
    }

    // Check if voter voted for a non-proposed player or their own proposal
    for (let i = 0; i < vote.length; i++) {
      if (vote[i] === 0n) continue;
      if (decryptedProposals[i].proposal === "" || decryptedProposals[i].proposer === zeroAddress) {
        return { result: false, reason: "Vote for non existing proposal" };
      }
      if (decryptedProposals[i].proposer === voter) {
        return { result: false, reason: "Voter cannot vote for their own proposal" };
      }
    }

    // Valid vote
    return { result: true, reason: "" };
  };

  private getGameState({ gameId, instanceAddress }: { gameId: bigint; instanceAddress: Address }) {
    const baseInstance = new InstanceBase({
      instanceAddress,
      publicClient: this.publicClient,
      chainId: this.chainId,
      envioClient: this.envioClient,
    });
    return baseInstance.getGameStateDetails(gameId);
  }

  /**
   * Gets the creation block for a contract address
   * @param instanceAddress - The address of the contract
   * @returns The block number where the contract was first deployed
   */
  private async getInstanceCreationBlock(instanceAddress: Address): Promise<bigint> {
    if (this.creationBlockCache.has(instanceAddress)) {
      return this.creationBlockCache.get(instanceAddress)!;
    }
    const creationBlock = await findContractDeploymentBlock(this.publicClient, instanceAddress);
    this.creationBlockCache.set(instanceAddress, creationBlock);

    return creationBlock;
  }

  private padProposalsArrayWithZeroAddress = (proposals: { proposer: Address; proposal: string }[]) => {
    if (proposals.length < this.maxSlotSizeForProofs) {
      for (let i = proposals.length; i < this.maxSlotSizeForProofs; i++) {
        proposals.push({
          proposer: zeroAddress,
          proposal: "",
        });
      }
    }
    return proposals;
  };

  /**
   * Types for proposal submission
   */
  private proposalTypes = {
    SubmitProposal: [
      { type: "uint256", name: "gameId" },
      { type: "address", name: "proposer" },
      { type: "string", name: "encryptedProposal" },
      { type: "uint256", name: "commitment" },
    ],
  };

  private signProposal = async ({
    verifierAddress,
    proposer,
    gameId,
    encryptedProposal,
    commitment,
    eip712,
  }: {
    verifierAddress: Address;
    proposer: Address;
    gameId: bigint;
    encryptedProposal: string;
    commitment: bigint;
    eip712: {
      name: string;
      version: string;
    };
  }): Promise<`0x${string}`> => {
    // Generate typed data hash matching Solidity's keccak256(abi.encode(...))
    if (!this.walletClient.account) throw new Error("No account");
    return this.walletClient.signTypedData({
      domain: {
        name: eip712.name,
        version: eip712.version,
        chainId: this.chainId,
        verifyingContract: verifierAddress,
      },
      types: this.proposalTypes,
      message: {
        gameId,
        proposer,
        encryptedProposal,
        commitment,
      },
      primaryType: "SubmitProposal",
      account: this.walletClient.account,
    });
  };

  proposalValues = async ({
    instanceAddress,
    gameId,
    proposal,
    proposer,
    turn,
  }: {
    instanceAddress: Address;
    gameId: bigint;
    proposal: string;
    proposer: Address;
    turn: bigint;
  }) => {
    const instance = new InstanceBase({
      instanceAddress,
      publicClient: this.publicClient,
      chainId: this.chainId,
      envioClient: this.envioClient,
    });
    const proposerPubKey = await instance.getPlayerPubKey({
      instanceAddress,
      gameId,
      player: proposer,
    });
    const sharedKey = instance.sharedSigner({
      publicKey: proposerPubKey,
      privateKey: await this.gameKey({ gameId, contractAddress: instanceAddress }),
      gameId,
      turn,
      contractAddress: instanceAddress,
      chainId: this.chainId,
    });
    // const poseidon = await buildPoseidon();
    const proposalValue = BigInt(keccak256(encodePacked(["string"], [proposal])));
    const randomnessValue = BigInt(keccak256(encodePacked(["string"], [sharedKey])));
    // Calculate commitment using poseidon
    return {
      proposalValue,
      randomnessValue,
      proposal,
    };
  };

  /**
   * Encrypts a proposal
   * @param proposal - Proposal to encrypt
   * @param turn - Turn number
   * @param instanceAddress - Address of the game instance
   * @param gameId - ID of the game
   * @param proposerPubKey - Public key of the proposer
   * @returns Encrypted proposal and shared key
   */
  encryptProposal = async ({
    proposal,
    turn,
    instanceAddress,
    gameId,
    proposerPubKey,
  }: {
    proposal: string;
    turn: bigint;
    instanceAddress: Address;
    gameId: bigint;
    proposerPubKey: Hex;
  }) => {
    const instance = new InstanceBase({
      instanceAddress,
      publicClient: this.publicClient,
      chainId: this.chainId,
      envioClient: this.envioClient,
    });
    const sharedKey = instance.sharedSigner({
      publicKey: proposerPubKey,
      privateKey: await this.gameKey({ gameId, contractAddress: instanceAddress }),
      gameId,
      turn,
      contractAddress: instanceAddress,
      chainId: this.chainId,
    });
    logger(`Encrypting proposal ${proposal} with shared key (hashed value: ${keccak256(sharedKey)})`);
    const encryptedProposal = aes.encrypt(proposal, sharedKey).toString();
    logger(`Encrypted proposal ${encryptedProposal}`);
    return { encryptedProposal, sharedKey };
  };

  /**
   * Attests a proposal
   * @param instanceAddress - Address of the game instance
   * @param gameId - ID of the game
   * @param proposal - Proposal to attest
   * @param proposerPubKey - Public key of the proposer
   * @param turn - Turn number
   * @returns The attested proposal
   */
  attestProposal = async ({
    instanceAddress,
    gameId,
    proposal,
    proposerPubKey,
    turn,
  }: {
    instanceAddress: Address;
    gameId: bigint;
    proposal: string;
    proposerPubKey: Hex;
    turn: bigint;
  }) => {
    const proposerAddress = publicKeyToAddress(proposerPubKey);
    logger(`Creating proposal secrets for player ${proposerAddress} in game ${gameId}`);
    const poseidon = await buildPoseidon();
    const instance = new InstanceBase({
      instanceAddress,
      publicClient: this.publicClient,
      chainId: this.chainId,
      envioClient: this.envioClient,
    });
    const { encryptedProposal, sharedKey } = await this.encryptProposal({
      proposal,
      turn,
      instanceAddress,
      gameId,
      proposerPubKey,
    });
    const proposalValue = BigInt(keccak256(encodePacked(["string"], [proposal])));
    const randomnessValue = BigInt(keccak256(encodePacked(["string"], [sharedKey])));
    // Calculate commitment using poseidon
    const hash = poseidon([proposalValue, randomnessValue]);
    const poseidonCommitment = BigInt(poseidon.F.toObject(hash));
    const eip712 = await instance.getEIP712Domain();
    const signature = await this.signProposal({
      verifierAddress: instanceAddress,
      proposer: proposerAddress,
      gameId,
      encryptedProposal,
      commitment: poseidonCommitment,
      eip712,
    });
    const params: GmProposalParams = {
      gameId,
      encryptedProposal,
      commitment: poseidonCommitment,
      proposer: proposerAddress,
      gmSignature: signature,
    };

    logger(`Generated proposal secrets with commitment ${poseidonCommitment}`);
    return {
      submissionParams: params,
      proposal,
      proposerAddress,
      proposalValue,
      randomnessValue,
    };
  };

  /**
   * Submits a proposal to the game
   * @param gameId - ID of the game
   * @param commitmentHash - Hash of the proposal commitment
   * @param encryptedProposal - Encrypted proposal data
   * @param proposer - Address of the proposer
   * @returns Transaction hash
   */
  submitProposal = async ({
    instanceAddress,
    submissionParams,
    proposerSignature,
  }: {
    instanceAddress: Address;
    submissionParams: GmProposalParams;
    proposerSignature: Hex;
  }) => {
    const txParams: GetAbiItemParameters<typeof RankifyDiamondInstanceAbi, "submitProposal">["args"] = [
      {
        ...submissionParams,
        proposerSignature,
      },
    ];

    try {
      const { request } = await this.publicClient.simulateContract({
        account: this.walletClient.account,
        address: instanceAddress,
        abi: RankifyDiamondInstanceAbi,
        functionName: "submitProposal",
        args: txParams,
      });
      return this.walletClient.writeContract(request);
    } catch (e) {
      throw await handleRPCError(e);
    }
  };

  /**
   * Decrypts votes for a specific game turn
   * @param gameId - ID of the game
   * @param turn - Turn number
   * @returns Array of decrypted votes with player addresses
   */
  decryptTurnVotes = async ({
    instanceAddress,
    gameId,
    turn,
    players = [],
  }: {
    instanceAddress: Address;
    gameId: bigint;
    turn: bigint;
    players: Address[];
  }) => {
    logger(`Decrypting votes for game ${BigInt(gameId)} turn ${turn} at address ${instanceAddress}`);

    const VoteSubmittedEvents = await this.envioClient.getVoteSubmittedEvents({
      gameId,
      turn,
      contractAddress: instanceAddress,
    });

    logger(`Found ${VoteSubmittedEvents.length} vote events`);
    if (!VoteSubmittedEvents || VoteSubmittedEvents.length === 0) {
      return players.map(() => players.map(() => 0n));
    }

    // Decrypting votes from events
    const votes: { player: Address; votes: bigint[] }[] = [];
    for (const event of VoteSubmittedEvents) {
      if (!event.player) throw new Error("No player in event");
      if (!event.sealedBallotId) throw new Error("No sealedBallotId in event");

      const turnKey = await this.calculateSharedTurnKey({
        instanceAddress,
        gameId,
        turn,
        player: event.player as Address,
      });

      const decryptedVotes = await this.decryptVote(event.sealedBallotId, turnKey);
      votes.push({
        player: event.player as Address,
        votes: decryptedVotes,
      });
    }

    const votesForEachPlayer = await Promise.all(
      players.map(async (player) => {
        const vote = votes.find((v) => v.player === player);
        if (!vote?.votes) return players.map(() => 0n);
        return vote.votes;
      })
    );

    return votesForEachPlayer;
  };

  /**
   * Checks if the current turn can be ended
   * @param gameId - ID of the game
   * @returns Boolean indicating if turn can be ended
   */
  canEndProposingStage = async ({ instanceAddress, gameId }: { instanceAddress: Address; gameId: bigint }) => {
    try {
      const canEnd = await this.publicClient.readContract({
        address: instanceAddress,
        abi: RankifyDiamondInstanceAbi,
        functionName: "canEndProposingStage",
        args: [gameId],
      });
      return canEnd;
    } catch (e) {
      throw await handleRPCError(e);
    }
  };

  canEndVotingStage = async ({ instanceAddress, gameId }: { instanceAddress: Address; gameId: bigint }) => {
    try {
      const canEnd = await this.publicClient.readContract({
        address: instanceAddress,
        abi: RankifyDiamondInstanceAbi,
        functionName: "canEndVotingStage",
        args: [gameId],
      });
      return canEnd;
    } catch (e) {
      throw await handleRPCError(e);
    }
  };

  /**
   * Gets the current turn number
   * @param gameId - ID of the game
   * @returns Current turn number
   */
  currentTurn = async ({ instanceAddress, gameId }: { instanceAddress: Address; gameId: bigint }) => {
    try {
      return this.publicClient.readContract({
        address: instanceAddress,
        abi: RankifyDiamondInstanceAbi,
        functionName: "getTurn",
        args: [gameId],
      });
    } catch (e) {
      throw await handleRPCError(e);
    }
  };

  /**
   * Gets the list of players in the game
   * @param gameId - ID of the game
   * @returns Array of player addresses
   */
  getPlayers = async ({ instanceAddress, gameId }: { instanceAddress: Address; gameId: bigint }) => {
    try {
      return this.publicClient.readContract({
        address: instanceAddress,
        abi: RankifyDiamondInstanceAbi,
        functionName: "getPlayers",
        args: [gameId],
      });
    } catch (e) {
      throw await handleRPCError(e);
    }
  };

  /**
   * NOTE: endTurn has been replaced with endProposing and endVoting methods
   * for the new two-phase turn system.
   */

  gameKey = async ({ gameId, contractAddress }: { gameId: bigint; contractAddress: Address }): Promise<Hex> => {
    logger(`Signing game key for game ${gameId} at address ${contractAddress}`);
    const message = encodePacked(["uint256", "address", "string"], [gameId, contractAddress, "gameKey"]);
    logger(`Signing message: ${message}`, 2);
    if (!this.walletClient.account) throw new Error("No account");
    const gameKey = await this.walletClient
      .signMessage({
        message,
        account: this.walletClient.account,
      })
      .then((sig) => keccak256(sig));
    logger(`Game key: ${gameKey}`, 2);
    return gameKey;
  };

  private calculateSharedTurnKey = async ({
    instanceAddress,
    gameId,
    turn,
    player,
  }: {
    instanceAddress: Address;
    gameId: bigint;
    turn: bigint;
    player: Address;
  }) => {
    logger(`Calculating shared turn key for player ${player} in game ${gameId} at address ${instanceAddress}`);
    const instance = new InstanceBase({
      instanceAddress,
      publicClient: this.publicClient,
      chainId: this.chainId,
      envioClient: this.envioClient,
    });
    const playerPubKey = await instance.getPlayerPubKey({ instanceAddress, gameId, player });
    logger(`Player public key: ${playerPubKey}`, 2);
    console.log("Player public key:", playerPubKey);
    console.log("Game key:", await this.gameKey({ gameId, contractAddress: instanceAddress }));

    return instance.sharedSigner({
      publicKey: playerPubKey,
      privateKey: await this.gameKey({ gameId, contractAddress: instanceAddress }),
      gameId,
      turn,
      contractAddress: instanceAddress,
      chainId: this.chainId,
    });
  };

  private decryptVote = async (vote: string, privateKey: Hex): Promise<bigint[]> => {
    const decrypted = aes.decrypt(vote, privateKey).toString(cryptoJs.enc.Utf8);
    if (!decrypted) {
      throw new Error("Failed to decrypt vote");
    }

    try {
      const parsed = JSON.parse(decrypted) as string[];
      logger(`Decrypted vote:`, 2);
      logger(parsed, 2);
      return parsed.map((v) => BigInt(v));
      // eslint-disable-next-line
    } catch (e: any) {
      throw new Error("Unexpected token");
    }
  };
  /**
   * Creates and signs a vote for testing purposes
   * @param params - Parameters including voter, game info, and vote configuration
   * @returns A complete mock vote with signatures
   */
  attestVote = async ({
    voter,
    gameId,
    turn,
    vote,
    verifierAddress,
  }: {
    gameId: bigint;
    turn: bigint;
    vote: bigint[];
    verifierAddress: Address;
    voter: Address;
  }): Promise<VoteAttestation> => {
    logger(`Attesting vote for player ${voter} in game ${gameId}, turn ${turn}`);

    const players = await this.getPlayers({ instanceAddress: verifierAddress, gameId });
    const validationResult = await this.validateVote({
      gameId,
      turn,
      voter,
      vote,
      instanceAddress: verifierAddress,
      players: [...players],
    });
    if (!validationResult.result) {
      throw new Error("Vote validation failed: " + validationResult.reason);
    }

    const gameSize = players.length;
    const instance = new InstanceBase({
      instanceAddress: verifierAddress,
      publicClient: this.publicClient,
      chainId: this.chainId,
      envioClient: this.envioClient,
    });
    const eip712 = await instance.getEIP712Domain();
    const playerSalt = await this.getTurnPlayersSalt({
      gameId,
      turn,
      player: voter,
      verifierAddress,
      size: gameSize,
    });
    const ballot = {
      vote: vote,
      salt: playerSalt,
    };
    const ballotHash: string = keccak256(encodePacked(["uint256[]", "bytes32"], [vote, playerSalt]));
    const turnKey = await this.calculateSharedTurnKey({
      instanceAddress: verifierAddress,
      gameId,
      turn,
      player: voter,
    });
    const ballotId = aes.encrypt(JSON.stringify(ballot.vote.map((v) => v.toString())), turnKey).toString();
    const gmSignature = await this.signVote({
      verifierAddress,
      voter,
      gameId,
      sealedBallotId: ballotId,
      ballotHash,
      name: eip712.name,
      version: eip712.version,
    });

    logger(`Vote attested for player ${voter} by ${this.walletClient.account?.address}`);
    logger(
      {
        gameId,
        turn,
        vote,
        verifierAddress,
        gameSize,
        name: eip712.name,
        version: eip712.version,
        chainId: this.chainId,
      },
      2
    );

    return { vote, ballotHash, ballot, ballotId, gmSignature };
  };

  /**
   * Signs a vote
   * @param params - Parameters including voter, game info, and vote configuration
   * @returns The signed vote
   */
  signVote = async (params: {
    verifierAddress: Address;
    voter: Address;
    gameId: bigint;
    sealedBallotId: string;
    ballotHash: string;
    name: string;
    version: string;
  }): Promise<Hex> => {
    const { voter, gameId, verifierAddress, sealedBallotId, ballotHash, name, version } = params;
    logger(`Signing vote for player ${voter} in game ${gameId}`);

    const types = {
      SubmitVote: [
        { name: "gameId", type: "uint256" },
        { name: "voter", type: "address" },
        { name: "sealedBallotId", type: "string" },
        { name: "ballotHash", type: "bytes32" },
      ],
    };

    if (!this.walletClient.account) throw new Error("No account");

    const signature = await this.walletClient.signTypedData({
      domain: {
        name,
        version,
        chainId: this.chainId,
        verifyingContract: verifierAddress,
      },
      types,
      primaryType: "SubmitVote",
      message: {
        gameId,
        voter,
        sealedBallotId,
        ballotHash,
      },
      account: this.walletClient.account,
    });
    logger(`Vote signed for player ${voter}`);
    return signature;
  };

  /**
   * Generates integrity data for the end of a game turn
   * @param params - Parameters including game info, turn, and proposal data
   * @returns Integrity data including permutation, secret, and proof
   */
  generateEndTurnIntegrity = async ({
    gameId,
    turn,
    verifierAddress,
    size = 15,
    proposals,
  }: {
    gameId: bigint;
    turn: bigint;
    verifierAddress: Address;
    size?: number;
    proposals: { proposal: string; proposer: Address }[];
  }) => {
    let _proposals = [...proposals];

    const { permutation: prevTurnPermutation, turnSalt: prevTurnSalt } = await this.generateDeterministicPermutation({
      gameId,
      turn: turn,
      verifierAddress,
      size,
    });

    const values = await Promise.all(
      _proposals.map((p) =>
        p.proposal === ""
          ? {
              proposalValue: 0n,
              randomnessValue: 0n,
              proposer: p.proposer,
            }
          : this.proposalValues({
              instanceAddress: verifierAddress,
              gameId,
              proposal: p.proposal,
              turn,
              proposer: p.proposer,
            })
      )
    );

    logger("proposals with added empty proposals:", 3);
    logger(_proposals, 3);

    const inputs = await this.createInputs({
      numActive: size,
      proposals: values.map((v) => v.proposalValue),
      commitmentRandomnesses: values.map((v) => v.randomnessValue),
      gameId,
      turn,
      verifierAddress,
    });
    logger("inputs:", 3);
    logger(inputs, 3);

    // Apply permutation to proposals array
    console.log("permutation used on new proposals:", inputs.permutation);
    console.log("revealed permutation for prevTurn proposals:", prevTurnPermutation);
    const permutedProposals = permuteArray({ array: _proposals, permutation: inputs.permutation });
    console.log("permutedProposals:", permutedProposals);

    const config = {
      circuitName: "ProposalsIntegrity15",
      circuitArtifactsPath: path.join(__dirname, "../../zk_artifacts/circuits/proposals_integrity_15.circom/"),
      verifierDirPath: path.join(__dirname, "../../zk_artifacts/verifiers"),
    };

    const implementer = new Groth16Implementer();
    const circuit = new CircuitZKit<"groth16">(config, implementer);
    const proof = await circuit.generateProof(inputs);
    logger("proof:", 3);
    logger(proof, 3);
    const callData = await circuit.generateCalldata(proof);
    logger("callData:", 3);
    logger(callData, 3);

    if (!proof) {
      throw new Error("Proof not found");
    }

    // const callData = await circuit.generateCalldata(proof);
    const a: readonly [bigint, bigint] = callData[0].map((a) => BigInt(a)) as [bigint, bigint];
    const b: readonly [readonly [bigint, bigint], readonly [bigint, bigint]] = callData[1].map((b) =>
      b.map((b) => BigInt(b))
    ) as unknown as [readonly [bigint, bigint], readonly [bigint, bigint]];
    const c: readonly [bigint, bigint] = callData[2].map((c) => BigInt(c)) as [bigint, bigint];
    return {
      commitment: inputs.permutationCommitment,
      prevTurnSalt,
      prevTurnPermutation,
      permutedProposals: permutedProposals.map((proposal) => proposal.proposal),
      a,
      b,
      c,
    };
  };

  /**
   * Gets proposal integrity data for testing
   * @param params - Parameters including game info and proposal data
   * @returns Proposal integrity information including permutations and proofs
   */
  async getProposalsIntegrity({
    size,
    gameId,
    turn,
    proposals,
    verifierAddress,
  }: {
    size: number;
    gameId: bigint;
    turn: bigint;
    verifierAddress: Address;
    idlers?: number[];
    proposals: { proposal: string; proposer: Address }[];
  }): Promise<ProposalsIntegrity> {
    logger(`Generating proposals integrity for game ${gameId}, turn ${turn} with ${size} players.`);

    const { commitment, prevTurnSalt, prevTurnPermutation, permutedProposals, a, b, c } =
      await this.generateEndTurnIntegrity({
        gameId,
        turn,
        verifierAddress,
        size,
        proposals,
      });

    logger(`Generated proposals integrity with commitment ${commitment}`);
    return {
      newProposals: {
        a,
        b,
        c,
        proposals: permutedProposals,
        permutationCommitment: commitment,
      },
      prevTurnPermutation: prevTurnPermutation.map((p) => BigInt(p)),
      proposalsNotPermuted: proposals.map((proposal) => proposal.proposal),
      prevTurnSalt,
    };
  }

  /**
   * Creates inputs for the proposal integrity circuit
   * @param params - Parameters including number of active proposals, proposals, commitment random numbers, game ID, turn, and verifier address
   * @returns The inputs for the proposal integrity circuit
   */
  createInputs = async ({
    numActive,
    proposals,
    commitmentRandomnesses,
    gameId,
    turn,
    verifierAddress,
  }: {
    numActive: number;
    proposals: bigint[];
    commitmentRandomnesses: bigint[];
    gameId: bigint;
    turn: bigint;
    verifierAddress: Address;
  }): Promise<PrivateProposalsIntegrity15Groth16> => {
    const poseidon = await buildPoseidon();
    // Initialize arrays with zeros
    const commitments: bigint[] = Array(this.maxSlotSizeForProofs).fill(0n);
    const randomnesses: bigint[] = Array(this.maxSlotSizeForProofs).fill(0n);
    const permutedProposals: bigint[] = Array(this.maxSlotSizeForProofs).fill(0n);

    // Generate deterministic permutation
    const {
      permutation,
      turnSalt: secret,
      commitment,
    } = await this.generateDeterministicPermutation({
      gameId,
      turn,
      verifierAddress,
      size: numActive,
    });

    // Fill arrays with values
    for (let i = 0; i < this.maxSlotSizeForProofs; i++) {
      if (i < numActive) {
        // Active slots
        const proposal = proposals[i];
        const randomness = commitmentRandomnesses[i];
        const hash = poseidon([proposal, randomness]);
        commitments[i] = BigInt(poseidon.F.toObject(hash));
        randomnesses[i] = randomness;
        // Store proposal in permuted position
        permutedProposals[permutation[i]] = proposal;
      } else {
        logger(`Inactive slot ${i}`, 3);
        // Inactive slots
        const hash = poseidon([0n, 0n]);
        commitments[i] = BigInt(poseidon.F.toObject(hash));
        randomnesses[i] = 0n;
        // permutedProposals already 0n
      }
    }
    return {
      numActive: BigInt(numActive),
      commitments,
      permutedProposals,
      permutationCommitment: commitment,
      permutation: permutation.map((p) => BigInt(p)),
      randomnesses,
      permutationRandomness: secret,
    };
  };

  endProposing = async ({ instanceAddress, gameId }: { instanceAddress: Address; gameId: bigint }) => {
    try {
      logger(`Ending proposing stage for game ${gameId} in instance ${instanceAddress}`);

      if (!(await this.canEndProposingStage({ instanceAddress, gameId }))) {
        throw new Error("Cannot end proposing stage");
      }

      const turn = await this.currentTurn({ instanceAddress, gameId });
      const players = await this.getPlayers({ instanceAddress, gameId });

      const newPaddedDecryptedProposals = await this.decryptProposals({
        instanceAddress,
        gameId,
        turn,
        players: [...players],
        padToMaxSize: true,
      });

      const newPermutedProposals = await this.decryptProposals({
        instanceAddress,
        gameId,
        turn,
        players: [...players],
        padToMaxSize: false,
        permute: true,
      });

      const attested = await this.getProposalsIntegrity({
        gameId,
        turn,
        verifierAddress: instanceAddress,
        size: players.length,
        proposals: newPaddedDecryptedProposals,
      });

      const { request } = await this.publicClient.simulateContract({
        abi: RankifyDiamondInstanceAbi,
        account: this.walletClient.account,
        address: instanceAddress,
        functionName: "endProposing",
        args: [gameId, attested.newProposals],
      });
      const hash = await this.walletClient.writeContract(request);
      const receipt = await this.publicClient.waitForTransactionReceipt({ hash });
      const blockNumber = receipt.blockNumber;

      logger(`Proposing stage ended. Transaction hash: ${hash}`);

      return {
        turn,
        hash,
        blockNumber,
        newPermutedProposals: newPermutedProposals.map((p) => p.proposal),
      };
    } catch (error) {
      throw await handleRPCError(error);
    }
  };

  endVoting = async ({ instanceAddress, gameId }: { instanceAddress: Address; gameId: bigint }) => {
    try {
      logger(`Ending voting stage for game ${gameId} in instance ${instanceAddress}`);

      if (!(await this.canEndVotingStage({ instanceAddress, gameId }))) {
        throw new Error("Cannot end voting stage");
      }

      const turn = await this.currentTurn({ instanceAddress, gameId });
      const players = await this.getPlayers({ instanceAddress, gameId });

      const votesDecrypted = await this.decryptTurnVotes({ instanceAddress, gameId, turn, players: [...players] });

      const { permutation, turnSalt } = await this.generateDeterministicPermutation({
        gameId,
        turn: turn,
        verifierAddress: instanceAddress,
        size: players.length,
      });

      const { request } = await this.publicClient.simulateContract({
        abi: RankifyDiamondInstanceAbi,
        account: this.walletClient.account,
        address: instanceAddress,
        functionName: "endVoting",
        args: [gameId, votesDecrypted, permutation.map((p) => BigInt(p)), turnSalt],
      });
      const hash = await this.walletClient.writeContract(request);
      const receipt = await this.publicClient.waitForTransactionReceipt({ hash });
      const blockNumber = receipt.blockNumber;
      const gameState = await this.getGameState({ gameId, instanceAddress });

      logger(`Voting stage ended. Transaction hash: ${hash}`);

      return {
        turn,
        hash,
        blockNumber,
        hasEnded: gameState.hasEnded,
      };
    } catch (error) {
      throw await handleRPCError(error);
    }
  };
}

export default GameMaster;<|MERGE_RESOLUTION|>--- conflicted
+++ resolved
@@ -688,11 +688,7 @@
       permute: true,
     });
 
-<<<<<<< HEAD
-    const prevTurnProposalsCount = prevTurnProposals.filter((p) => p.proposal !== "").length;
-=======
     const prevTurnProposalsCount = prevTurnProposals.filter((p) => p.proposal !== "").length - 1;
->>>>>>> a876187f
     let pointsLeft = Number(voteCredits);
     for (let i = 0; i < prevTurnProposalsCount && pointsLeft > 0; i++) {
       const maxPoints = Math.floor(Math.sqrt(pointsLeft));
