import {
  type Address,
  type PublicClient,
  type WalletClient,
  type Hex,
  GetAbiItemParameters,
  ContractFunctionArgs,
  TransactionReceipt,
  keccak256,
  encodePacked,
} from "viem";
import { getContract } from "../utils/artifacts";
import instanceAbi from "../abis/RankifyDiamondInstance";
import InstanceBase from "./InstanceBase";
import { handleRPCError } from "../utils";
import { GmProposalParams } from "../types/contracts";
type stateMutability = "nonpayable" | "payable";
export type NewGameParams = {
  minGameTime: bigint;
  maxGameTime: bigint;
  maxPlayers: number;
  minPlayers: number;
  timePerTurn: bigint;
  timeToJoin: bigint;
  gameMaster: Hex;
  joinRequirements: {
    contractAddresses: readonly Hex[];
    contractIds: readonly bigint[];
    contractTypes: readonly number[];
    ethValues: {
      have: bigint;
      lock: bigint;
      burn: bigint;
      pay: bigint;
      bet: bigint;
    }[];
  };
};

export default class RankifyPlayer extends InstanceBase {
  walletClient: WalletClient;
  account: Address;

  constructor({
    publicClient,
    walletClient,
    chainId,
    instanceAddress,
    account,
  }: {
    publicClient: PublicClient;
    walletClient: WalletClient;
    chainId: number;
    instanceAddress: Address;
    account: Address;
  }) {
    super({
      publicClient,
      chainId,
      instanceAddress,
    });
    this.walletClient = walletClient;
    this.account = account;
  }

  /**
   * Approves the necessary tokens if needed
   * @param value - The amount of tokens to approve
   * @returns A promise that resolves when the tokens are approved
   * @throws If the account is not found or the tokens cannot be approved
   */
  approveTokensIfNeeded = async (value: bigint) => {
    const tokenContract = getContract(this.chainId, "Rankify", this.walletClient);
    if (!this.walletClient.account?.address) throw new Error("Account not found");
    if (value > 0n) {
      try {
        const { request } = await this.publicClient.simulateContract({
          address: tokenContract.address,
          abi: tokenContract.abi,
          functionName: "approve",
          args: [this.instanceAddress, value],
          account: this.walletClient.account,
        });

        const hash = await this.walletClient.writeContract(request);
        await this.publicClient.waitForTransactionReceipt({ hash });
      } catch (e) {
        throw await handleRPCError(e);
      }
    }
  };

  /**
   * Creates a new game
   * @param creationArgs - The arguments for creating a new game
   * @param openNow - Whether to open the game registration immediately
   * @returns A promise that resolves to the game ID and receipt
   * @throws If the account is not found or the game cannot be created
   */
  createGame = async ({
    creationArgs,
    openNow,
  }: {
    creationArgs: ContractFunctionArgs<typeof instanceAbi, stateMutability, "createGame">[0];
    openNow: boolean;
  }) => {
    // if (!creationArgs) throw new Error("args is required");
    try {
      const estimationArgs: ContractFunctionArgs<typeof instanceAbi, "pure" | "view", "estimateGamePrice"> = [
        creationArgs.minGameTime,
      ];
      const price = await this.publicClient.readContract({
        address: this.instanceAddress,
        abi: instanceAbi,
        functionName: "estimateGamePrice",
        args: estimationArgs,
      });

      await this.approveTokensIfNeeded(price);
      if (!this.walletClient.account?.address) throw new Error("Account not found");
      const { request } = await this.publicClient.simulateContract({
        address: this.instanceAddress,
        abi: instanceAbi,
        functionName: "createGame",
        args: [creationArgs],
        account: this.walletClient.account.address,
      });

      const hash = await this.walletClient.writeContract(request);
      const receipt = await this.publicClient.waitForTransactionReceipt({ hash });

      const events = await this.publicClient.getContractEvents({
        address: this.instanceAddress,
        abi: instanceAbi,
        eventName: "gameCreated",
        args: {},
        fromBlock: receipt.blockNumber,
        toBlock: receipt.blockNumber,
      });

      if (events.length > 1) {
        throw new Error("Failed to create game: Multiple GameCreated events found");
      }
      if (events.length === 0) {
        throw new Error("Failed to create game: GameCreated event not found");
      }
      if (!events[0].args) throw new Error("Failed to create game: Event args not found");
      if (!("gameId" in events[0].args)) throw new Error("Failed to create game: GameId not found");
      const { gameId } = events[0].args;

      let openingReceipt: TransactionReceipt | undefined;
      if (openNow) {
        if (!gameId) throw new Error("Failed to create game: GameId not found");
        openingReceipt = await this.openRegistration(gameId);
      }

      return {
        gameId,
        receipt,
        openingReceipt,
      };
    } catch (e) {
      throw await handleRPCError(e);
    }
  };

  /**
   * Joins a game
   * @param params - The parameters for joining a game
   * @returns A promise that resolves to the transaction receipt
   * @throws If the account is not found or the game cannot be joined
   */
  joinGame = async ({
    gameId,
    signature,
    gmCommitment,
    deadline,
    pubkey,
  }: {
    gameId: bigint;
    signature: Address;
    gmCommitment: Hex;
    deadline: number;
    pubkey: Hex;
  }) => {
    try {
      const reqs = (await this.publicClient.readContract({
        address: this.instanceAddress,
        abi: instanceAbi,
        functionName: "getJoinRequirements",
        args: [gameId],
      })) as { ethValues: { have: bigint; lock: bigint; burn: bigint; pay: bigint; bet: bigint } };

      const values = reqs.ethValues;
      const value = values.bet + values.burn + values.pay;
      if (!this.walletClient.account?.address) throw new Error("Account not found");
      const { request } = await this.publicClient.simulateContract({
        address: this.instanceAddress,
        abi: instanceAbi,
        functionName: "joinGame",
        args: [gameId, signature, gmCommitment, BigInt(deadline), pubkey],
        value,
        account: this.walletClient.account,
      });

      const hash = await this.walletClient.writeContract(request);
      return this.publicClient.waitForTransactionReceipt({ hash });
    } catch (e) {
      throw await handleRPCError(e);
    }
  };

<<<<<<< HEAD
  estimateGamePrice = async (minimumGameTime: bigint): Promise<bigint> => {
    try {
      const estimationArgs: ContractFunctionArgs<typeof instanceAbi, "pure" | "view", "estimateGamePrice"> = [
        minimumGameTime,
      ];
      const price = await this.publicClient.readContract({
        address: this.instanceAddress,
        abi: instanceAbi,
        functionName: "estimateGamePrice",
        args: estimationArgs,
      });

      return price;
    } catch (e) {
      throw await handleRPCError(e);
    }
  };

=======
  /**
   * Starts a game
   * @param gameId - The ID of the game to start
   * @param permutationCommitment - The permutation commitment for the game
   * @returns A promise that resolves to the transaction receipt
   * @throws If the account is not found or the game cannot be started
   */
>>>>>>> 8ab5dc8a
  startGame = async (gameId: bigint, permutationCommitment: bigint) => {
    try {
      if (!this.walletClient.account?.address) throw new Error("Account not found");
      const { request } = await this.publicClient.simulateContract({
        address: this.instanceAddress,
        abi: instanceAbi,
        functionName: "startGame",
        args: [gameId, permutationCommitment],
        account: this.walletClient.account,
      });

      const hash = await this.walletClient.writeContract(request);
      return this.publicClient.waitForTransactionReceipt({ hash });
    } catch (e) {
      throw await handleRPCError(e);
    }
  };

  /**
   * Cancels a game
   * @param gameId - The ID of the game to cancel
   * @returns A promise that resolves to the transaction receipt
   * @throws If the account is not found or the game cannot be canceled
   */
  cancelGame = async (gameId: bigint) => {
    try {
      if (!this.walletClient.account?.address) throw new Error("Account not found");
      const { request } = await this.publicClient.simulateContract({
        address: this.instanceAddress,
        abi: instanceAbi,
        functionName: "cancelGame",
        args: [gameId],
        account: this.walletClient.account,
      });

      const hash = await this.walletClient.writeContract(request);
      return this.publicClient.waitForTransactionReceipt({ hash });
    } catch (e) {
      throw await handleRPCError(e);
    }
  };

  /**
   * Leaves a game
   * @param gameId - The ID of the game to leave
   * @returns A promise that resolves to the transaction receipt
   * @throws If the account is not found or the game cannot be left
   */
  leaveGame = async (gameId: bigint) => {
    try {
      if (!this.walletClient.account?.address) throw new Error("Account not found");
      const { request } = await this.publicClient.simulateContract({
        address: this.instanceAddress,
        abi: instanceAbi,
        functionName: "leaveGame",
        args: [gameId],
        account: this.walletClient.account,
      });

      const hash = await this.walletClient.writeContract(request);
      return this.publicClient.waitForTransactionReceipt({ hash });
    } catch (e) {
      throw await handleRPCError(e);
    }
  };

  /**
   * Opens the registration for a game
   * @param gameId - The ID of the game to open registration for
   * @returns A promise that resolves to the transaction receipt
   * @throws If the account is not found or the registration cannot be opened
   */
  openRegistration = async (gameId: bigint) => {
    try {
      if (!this.walletClient.account?.address) throw new Error("Account not found");
      const { request } = await this.publicClient.simulateContract({
        address: this.instanceAddress,
        abi: instanceAbi,
        functionName: "openRegistration",
        args: [gameId],
        account: this.walletClient.account,
      });

      const hash = await this.walletClient.writeContract(request);
      return this.publicClient.waitForTransactionReceipt({ hash });
    } catch (e) {
      throw await handleRPCError(e);
    }
  };

  /**
   * Sets the join requirements for a game
   * @param params - The parameters for setting the join requirements
   * @returns A promise that resolves to the transaction receipt
   * @throws If the account is not found or the join requirements cannot be set
   */
  setJoinRequirements = async (params: GetAbiItemParameters<typeof instanceAbi, "setJoinRequirements">["args"]) => {
    if (!this.walletClient.account?.address) throw new Error("Account not found");
    if (!params) throw new Error("params is required");
    try {
      const { request } = await this.publicClient.simulateContract({
        address: this.instanceAddress,
        abi: instanceAbi,
        functionName: "setJoinRequirements",
        args: params,
        account: this.walletClient.account,
      });

      const hash = await this.walletClient.writeContract(request);
      return this.publicClient.waitForTransactionReceipt({ hash });
    } catch (e) {
      await handleRPCError(e);
    }
  };

  /**
   * Signs a proposal commitment
   * @param params - The parameters for signing a proposal commitment
   * @returns A promise that resolves to the signed proposal commitment
   * @throws If the account is not found or the proposal commitment cannot be signed
   */
  signProposalCommitment = async (params: GmProposalParams) => {
    const proposalTypes = {
      AuthorizeProposalSubmission: [
        { type: "uint256", name: "gameId" },
        { type: "string", name: "encryptedProposal" },
        { type: "uint256", name: "commitment" },
      ],
    };
    const eip712 = await this.getEIP712Domain();

    return this.walletClient.signTypedData({
      domain: {
        name: eip712.name,
        version: eip712.version,
        chainId: eip712.chainId,
        verifyingContract: this.instanceAddress,
      },
      types: proposalTypes,
      primaryType: "AuthorizeProposalSubmission",
      message: {
        gameId: params.gameId,
        encryptedProposal: params.encryptedProposal,
        commitment: params.commitment,
      },
      account: this.account,
    });
  };

  /**
   * Signs an authorize vote submission
   * @param params - The parameters for signing an authorize vote submission
   * @returns A promise that resolves to the signed authorize vote submission
   * @throws If the account is not found or the authorize vote submission cannot be signed
   */
  authorizeVoteSubmission = async (params: {
    gameId: bigint;
    vote: bigint[];
    verifierAddress: Address;
    playerSalt: Hex;
    ballotId: string;
  }) => {
    const voteTypes = {
      AuthorizeVoteSubmission: [
        { name: "gameId", type: "uint256" },
        { name: "sealedBallotId", type: "string" },
        { name: "ballotHash", type: "bytes32" },
      ],
    };
    const { gameId, vote, verifierAddress, playerSalt, ballotId } = params;
    const eip712 = await this.getEIP712Domain();

    const ballotHash: string = keccak256(encodePacked(["uint256[]", "bytes32"], [vote, playerSalt]));
    return this.walletClient.signTypedData({
      domain: {
        name: eip712.name,
        version: eip712.version,
        chainId: this.chainId,
        verifyingContract: verifierAddress,
      },
      types: voteTypes,
      primaryType: "AuthorizeVoteSubmission",
      message: {
        gameId,
        sealedBallotId: ballotId,
        ballotHash,
      },
      account: this.account,
    });
  };
}<|MERGE_RESOLUTION|>--- conflicted
+++ resolved
@@ -210,7 +210,6 @@
     }
   };
 
-<<<<<<< HEAD
   estimateGamePrice = async (minimumGameTime: bigint): Promise<bigint> => {
     try {
       const estimationArgs: ContractFunctionArgs<typeof instanceAbi, "pure" | "view", "estimateGamePrice"> = [
@@ -229,7 +228,6 @@
     }
   };
 
-=======
   /**
    * Starts a game
    * @param gameId - The ID of the game to start
@@ -237,7 +235,6 @@
    * @returns A promise that resolves to the transaction receipt
    * @throws If the account is not found or the game cannot be started
    */
->>>>>>> 8ab5dc8a
   startGame = async (gameId: bigint, permutationCommitment: bigint) => {
     try {
       if (!this.walletClient.account?.address) throw new Error("Account not found");
