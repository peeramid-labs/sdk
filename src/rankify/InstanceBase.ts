import {
  Address,
  PublicClient,
  type GetContractReturnType,
  type Block,
  zeroAddress,
  ContractFunctionReturnType,
  keccak256,
  encodePacked,
  Hex,
} from "viem";
import { ApiError, findContractDeploymentBlock, handleRPCError } from "../utils/index";
import { getSharedSecret } from "@noble/secp256k1";
import { CONTENT_STORAGE, FellowshipMetadata, GameMetadata, gameStatusEnum, SUBMISSION_TYPES } from "../types";
import instanceAbi from "../abis/RankifyDiamondInstance";
import { reversePermutation } from "../utils/permutations";
import { MAODistributorClient, MAOInstanceContracts } from "./MAODistributor";
import RankTokenClient from "./RankToken";
import { EnvioGraphQLClient } from "../utils/EnvioGraphQLClient";
import { logger } from "../utils/logger";

export interface GameState extends ContractFunctionReturnType<typeof instanceAbi, "view", "getGameState"> {
  joinRequirements: ContractFunctionReturnType<typeof instanceAbi, "view", "getJoinRequirements">;
  requirementsPerContract: ContractFunctionReturnType<typeof instanceAbi, "view", "getJoinRequirementsByToken">[];
  scores: readonly [readonly `0x${string}`[], readonly bigint[]];
  isLastTurn: boolean;
  isOpen: boolean;
  canStart: boolean;
  gamePhase: gameStatusEnum;
  currentPhaseTimeoutAt: bigint;
  players: readonly `0x${string}`[];
}

/**
 * Base class for interacting with a Rankify game instance
 * Provides core functionality for managing game state and interactions
 */
export default class InstanceBase {
  /** Public client for blockchain interactions */
  publicClient: PublicClient;
  /** Chain ID of the network */
  chainId: number;
  /** Address of the Rankify instance contract */
  instanceAddress: Address;
  creationBlock: bigint;
  instanceContracts?: MAOInstanceContracts;
  envioClient: EnvioGraphQLClient;

  /**
   * Creates a new InstanceBase
   * @param {Object} params - Constructor parameters
   * @param {PublicClient} params.publicClient - Public client for blockchain interactions
   * @param {number} params.chainId - Chain ID of the network
   * @param {Address} params.instanceAddress - Address of the Rankify instance contract
   * @param {EnvioGraphQLClient} [params.envioClient] - Optional Envio GraphQL client
   */
  constructor({
    publicClient,
    chainId,
    instanceAddress,
    creationBlock = 0n,
    envioClient,
  }: {
    publicClient: PublicClient;
    chainId: number;
    instanceAddress: Address;
    creationBlock?: bigint;
    envioClient: EnvioGraphQLClient;
  }) {
    this.publicClient = publicClient;
    this.chainId = chainId;
    this.instanceAddress = instanceAddress;
    this.creationBlock = creationBlock;
    this.envioClient = envioClient;
  }

  /**
   * Retrieves the historic turn information for a specific game and turn ID.
   * @returns The historic turn event object.
   * @throws {ApiError} If the game or turn is not found.
   */
  getHistoricTurn = async (gameId: bigint, turnId: bigint) => {
    const [logsWithProposals, logsWithVotesAndPermutation] = await Promise.all([
      this.envioClient.getTurnEndedEvents({ gameId, turn: turnId, contractAddress: this.instanceAddress }),
      this.envioClient.getTurnEndedEvents({ gameId, turn: turnId + 1n, contractAddress: this.instanceAddress }),
    ]);

<<<<<<< HEAD
    if (logsWithProposals.length !== 1 || logsWithVotesAndPermutation.length !== 1) {
      console.error(
        "getHistoricTurn",
        gameId,
        turnId,
        "failed! length: ",
        logsWithProposals.length,
        logsWithVotesAndPermutation.length
      );
      throw new ApiError("Data not found", { status: 404 });
=======
    if (logsWithProposals.length === 0 || logsWithVotesAndPermutation.length === 0) {
      return [];
>>>>>>> 43bacac4
    }

    const gameState = await this.getGameState(gameId);
    const players = logsWithProposals[0]?.players || [];
    const permutation = logsWithVotesAndPermutation[0]?.proposerIndices || [];
    const proposalsPermuted = { ...logsWithProposals[0] }?.newProposals?.slice(
      0,
      logsWithProposals[0]?.players?.length
    );
    const proposalsOrdered = reversePermutation({ array: proposalsPermuted || [], permutation });
    const votesPermuted = { ...logsWithVotesAndPermutation[0] }?.votes || [];
    const votesOrdered = votesPermuted.map((vote) => reversePermutation({ array: vote, permutation }));
    const maxVotes = BigInt(Math.floor(Math.sqrt(Number(gameState.voteCredits))));
    const blockNumber = logsWithProposals[0].blockNumber;
    const blockTimestamp = await this.getBlockTimestamp(blockNumber);

    const returnObject = proposalsOrdered.map((proposal, proposersIndex) => {
      const proposer = players[proposersIndex];
      if (proposal === "") {
        return {
          player: proposer,
          proposal: "",
          score: 0n,
          scoreList: [],
        };
      }

      const scoreList = votesOrdered
        .map((playersVote, votersIndex) => {
          const isIdleVoter = playersVote.reduce((acc, vote) => acc + vote, 0n) === 0n;
          if (votersIndex === proposersIndex) {
            return { score: 0n, player: proposer };
          }
          return { score: isIdleVoter ? maxVotes : playersVote[proposersIndex], player: players[votersIndex] };
        })
        .filter((score) => score.score > 0n);
      return {
        player: proposer,
        proposal,
        score: scoreList.reduce((acc, score) => acc + score.score, 0n),
        scoreList,
        blockTimestamp,
      };
    });

    return returnObject;
  };

  /**
   * Reorganizes votes array based on proposerIndices mapping
   * @param votes - Array of votes for each player
   * @param proposerIndices - Array of indices mapping shuffled order to original order
   * @returns Reorganized votes array
   */
  reorganizeVotes = (votes: readonly (readonly bigint[])[], proposerIndices: readonly bigint[]): bigint[][] => {
    return votes.map((playerVotes) => {
      return reversePermutation({ array: playerVotes, permutation: proposerIndices });
    });
  };

  getCreationBlock = async () => {
    if (this.creationBlock == 0n)
      this.creationBlock = await findContractDeploymentBlock(this.publicClient, this.instanceAddress);
    return this.creationBlock;
  };

  /**
   * Retrieves the previous turn information for a specific game.
   * @param gameId - The ID of the game.
   * @returns The previous turn information for the specified game.
   */
  getPreviousTurnStats = async (gameId: bigint) => {
    let currentTurn;
    try {
      currentTurn = await this.publicClient.readContract({
        address: this.instanceAddress,
        abi: instanceAbi,
        functionName: "getTurn",
        args: [gameId],
      });
    } catch (e) {
      throw await handleRPCError(e);
    }

    if (currentTurn > 1n) {
      return this.getHistoricTurn(gameId, currentTurn - 1n);
    } else {
      return {
        players: "N/A",
        scores: "N/A",
        turnSalt: "N/A",
        voters: ["N/A"],
        votesRevealed: ["N/A"],
      };
    }
  };

  /**
   * Retrieves the voting information for a specific game and turn.
   * @param gameId - The ID of the game.
   * @param turnId - The ID of the turn.
   * @returns The voting information for the specified game and turn.
   */
  getVoting = async (gameId: bigint, turnId: bigint) => {
    const voteEvents = await this.envioClient.getVoteSubmittedEvents({
      gameId,
      turn: turnId,
      contractAddress: this.instanceAddress,
    });
    return voteEvents.map((event) => ({
      player: event.player as Address,
      sealedBallotId: event.sealedBallotId,
      gmSignature: event.gmSignature,
      voterSignature: event.voterSignature,
      ballotHash: event.ballotHash,
    }));
  };

  /**
   * Retrieves the ongoing voting for a specific game.
   * @param gameId - The ID of the game.
   */
  getOngoingVoting = async (gameId: bigint) => {
    try {
      const turn = await this.publicClient.readContract({
        address: this.instanceAddress,
        abi: instanceAbi,
        functionName: "getTurn",
        args: [gameId],
      });
      return this.getVoting(gameId, turn);
    } catch (error) {
      throw await handleRPCError(error);
    }
  };

  /**
   * Retrieves the ongoing proposals for a specific game.
   * @param gameId - The ID of the game.
   * @returns The ongoing proposals for the specified game.
   */
  getOngoingProposals = async (gameId: bigint) => {
    try {
      const currentTurn = await this.publicClient.readContract({
        address: this.instanceAddress,
        abi: instanceAbi,
        functionName: "getTurn",
        args: [gameId],
      });
      const lastTurnEndedEvent = await this.envioClient.getTurnEndedEvents({
        gameId,
        turn: currentTurn - 1n,
        contractAddress: this.instanceAddress,
      });
      lastTurnEndedEvent[0].newProposals = lastTurnEndedEvent[0]?.newProposals?.slice(
        0,
        lastTurnEndedEvent[0]?.players?.length
      );

      if (lastTurnEndedEvent.length !== 1) {
        console.error("getOngoingProposals", gameId, "failed:", lastTurnEndedEvent.length);
        throw new ApiError("Game not found", { status: 404 });
      }

      const args = lastTurnEndedEvent[0] as { newProposals: unknown[] };
      return { currentTurn, proposals: args.newProposals };
    } catch (error) {
      throw await handleRPCError(error);
    }
  };

  /**
   * Retrieves the registration deadline for a specific game.
   * @param gameId - The ID of the game.
   * @param timeToJoin - Optional. The additional time (in seconds) to join the game.
   * @returns A Promise that resolves to the registration deadline timestamp.
   */
  getRegistrationDeadline = async (gameId: bigint, timeToJoin?: number) => {
    try {
      const registrationEvents = await this.envioClient.getRegistrationOpenEvents({
        gameId,
        contractAddress: this.instanceAddress,
      });

      if (timeToJoin) {
        return Number(registrationEvents[0].blockTimestamp) + timeToJoin;
      }

      try {
        const gameState = await this.publicClient.readContract({
          address: this.instanceAddress,
          abi: instanceAbi,
          functionName: "getGameState",
          args: [gameId],
        });

        return Number(registrationEvents[0].blockTimestamp) + Number(gameState.timeToJoin);
      } catch (e) {
        throw await handleRPCError(e);
      }
    } catch (err) {
      logger(`Error fetching events from Envio: ${err}`);
    }
  };

  /**
   * Resolves the deadline for the current turn.
   * @param block The current block.
   * @param gameId The ID of the game.
   * @param timePerTurn The time duration per turn (optional).
   * @returns The deadline for the current turn.
   */
  resolveTurnDeadline = async (block: Block, gameId: bigint, timePerTurn?: number) => {
    try {
      if (timePerTurn) return Number(block.timestamp) + timePerTurn;

      const gameState = await this.publicClient.readContract({
        address: this.instanceAddress,
        abi: instanceAbi,
        functionName: "getGameState",
        args: [gameId],
      });

      return Number(block.timestamp) + Number(gameState.timePerTurn);
    } catch (e) {
      throw await handleRPCError(e);
    }
  };

  /**
   * Retrieves the deadline for the current turn in a game.
   * @param gameId - The ID of the game.
   * @param timePerTurn - Optional. The duration of each turn in seconds.
   * @returns A Promise that resolves to the deadline for the current turn, or 0 if the turn has not started.
   */
  getTurnDeadline = async (gameId: bigint, timePerTurn?: number) => {
    if (!gameId) throw new Error("gameId not set");

    const currentTurn = await this.publicClient.readContract({
      address: this.instanceAddress,
      abi: instanceAbi,
      functionName: "getTurn",
      args: [gameId],
    });

    if (currentTurn === 0n) return 0;

    const logs =  currentTurn === 1n  ? await this.envioClient.getGameStartedEvents({
      gameId,
      contractAddress: this.instanceAddress,
    }) : await this.envioClient.getTurnEndedEvents({
      turn: currentTurn - 1n,
      gameId,
      contractAddress: this.instanceAddress,
    });

    if (logs.length !== 1) {
      console.error("getTurnDeadline", gameId, "failed:", logs.length);
      throw new ApiError("Game not found", { status: 404 });
    }

    const block = await this.publicClient.getBlock({ blockNumber: logs[0].blockNumber });
    return this.resolveTurnDeadline(block, gameId, timePerTurn);
  };

  /**
   * Retrieves the contract state.
   */
  getContractState = async () => {
    try {
      const state = await this.publicClient.readContract({
        address: this.instanceAddress,
        abi: instanceAbi,
        functionName: "getContractState",
      });
      return state;
    } catch (e) {
      throw await handleRPCError(e);
    }
  };

  /**
   * Retrieves a player's game.
   * @param account - The player's account address.
   */
  getPlayersGame = async (account: Address) => {
    try {
      return this.publicClient.readContract({
        address: this.instanceAddress,
        abi: instanceAbi,
        functionName: "getPlayersGame",
        args: [account],
      });
    } catch (e) {
      throw await handleRPCError(e);
    }
  };

  /**
   * Retrieves the list of proposal scores for a specific game.
   * @param gameId - The ID of the game.
   * @returns A Promise that resolves to the list of proposal scores.
   */
  getProposalScoresList = async (gameId: bigint) => {

      return this.envioClient.getProposalScoreEvents({
        gameId,
      contractAddress: this.instanceAddress,
    });
  };

  /**
   * Retrieve s the current turn of a game.
   * @param gameId - The ID of the game.
   * @returns A Promise that resolves to the current turn of the game.
   */
  getCurrentTurn = async (gameId: bigint) => {
    try {
      return this.publicClient.readContract({
        address: this.instanceAddress,
        abi: instanceAbi,
        functionName: "getTurn",
        args: [gameId],
      });
    } catch (e) {
      throw await handleRPCError(e);
    }
  };

  /**
   * Retrieve s the palyers of a game.
   * @param gameId - The ID of the game.
   * @returns A Promise that resolves to the player addresses of the game.
   */
  getPlayers = async (gameId: bigint) => {
    try {
      return this.publicClient.readContract({
        address: this.instanceAddress,
        abi: instanceAbi,
        functionName: "getPlayers",
        args: [gameId],
      });
    } catch (e) {
      throw await handleRPCError(e);
    }
  };

  getGameState = async (gameId: bigint) => {
    try {
      const state = await this.publicClient.readContract({
        address: this.instanceAddress,
        abi: instanceAbi,
        functionName: "getGameState",
        args: [gameId],
      });
      return state;
    } catch (e) {
      throw await handleRPCError(e);
    }
  };

  /**
   * Retrieves the game state for a specific game.
   * @param gameId - The ID of the game.
   * @returns A promise that resolves to an object containing the game state.
   */
  getGameStateDetails = async (gameId: bigint): Promise<GameState> => {
    try {
      const [joinRequirements, ongoingScores, isLastTurn, players, canStart, state] = await Promise.all([
        this.publicClient.readContract({
          address: this.instanceAddress,
          abi: instanceAbi,
          functionName: "getJoinRequirements",
          args: [gameId],
        }),
        this.publicClient.readContract({
          address: this.instanceAddress,
          abi: instanceAbi,
          functionName: "getScores",
          args: [gameId],
        }),
        this.publicClient.readContract({
          address: this.instanceAddress,
          abi: instanceAbi,
          functionName: "isLastTurn",
          args: [gameId],
        }),
        this.publicClient.readContract({
          address: this.instanceAddress,
          abi: instanceAbi,
          functionName: "getPlayers",
          args: [gameId],
        }),
        this.publicClient.readContract({
          address: this.instanceAddress,
          abi: instanceAbi,
          functionName: "canStartGame",
          args: [gameId],
        }),
        this.publicClient.readContract({
          address: this.instanceAddress,
          abi: instanceAbi,
          functionName: "getGameState",
          args: [gameId],
        }),
      ]);

      const requirementsPerContract = await Promise.all(
        joinRequirements.contractAddresses.map(async (address, idx) => {
          return this.publicClient.readContract({
            address: this.instanceAddress,
            abi: instanceAbi,
            functionName: "getJoinRequirementsByToken",
            args: [gameId, address, joinRequirements.contractIds[idx], joinRequirements.contractTypes[idx]],
          });
        })
      );

      let scores = ongoingScores;
      let returnPlayers = players;

      if (state.hasEnded) {
        const GameOverEvents = await this.envioClient.getGameOverEvents({
          gameId,
          contractAddress: this.instanceAddress
        });
        const evt = GameOverEvents[0];
        if (evt?.scores && evt?.players) {
          returnPlayers = evt.players;
          scores = [returnPlayers, evt.scores];
        }
      }

      const gamePhase = state.hasEnded
        ? gameStatusEnum["finished"]
        : state.isOvertime
          ? gameStatusEnum["overtime"]
          : isLastTurn
            ? gameStatusEnum["lastTurn"]
            : state.startedAt > 0n
              ? gameStatusEnum["started"]
              : state.registrationOpenAt > 0n
                ? gameStatusEnum["open"]
                : state.createdBy !== zeroAddress
                  ? gameStatusEnum["created"]
                  : gameStatusEnum["notFound"];

      const currentPhaseTimeoutAt =
        gamePhase === gameStatusEnum["started"]
          ? state.turnStartedAt + state.timePerTurn
          : gamePhase === gameStatusEnum["open"]
            ? state.registrationOpenAt + state.timeToJoin
            : state.startedAt + state.timePerTurn;

      return {
        joinRequirements,
        requirementsPerContract,
        scores,
        players: returnPlayers,
        isLastTurn,
        isOpen: state.registrationOpenAt > 0n,
        currentPhaseTimeoutAt,
        canStart,
        gamePhase,
        ...state,
      };
    } catch (e) {
      throw await handleRPCError(e);
    }
  };

  getGameStates = async ({
    pageParam = 0,
    pageSize = 10,
  }: {
    pageParam?: number;
    pageSize?: number;
  }): Promise<{
    items: (ContractFunctionReturnType<typeof instanceAbi, "view", "getGameState"> & {
      gamePhase: gameStatusEnum;
    })[];
    nextPage: number | undefined;
    hasMore: boolean;
  }> => {
    const { numGames } = await this.getContractState();

    const totalGames = Number(numGames);
    const startIndex = pageParam * pageSize;

    if (startIndex >= totalGames) {
      return {
        items: [],
        nextPage: undefined,
        hasMore: false,
      };
    }

    const realPageSize = Math.min(pageSize, totalGames - startIndex);
    const hasMore = startIndex + realPageSize < totalGames;
    const nextPage = hasMore ? pageParam + 1 : undefined;

    const gameStates = await Promise.all(
      Array.from({ length: realPageSize }, (_, i) => i + startIndex).map(async (index) => {
        const gameId = index + 1;
        return this.publicClient
          .readContract({
            address: this.instanceAddress,
            abi: instanceAbi,
            functionName: "getGameState",
            args: [BigInt(gameId)],
          })
          .then((r) => {
            const gamePhase = r.hasEnded
              ? gameStatusEnum["finished"]
              : r.isOvertime
                ? gameStatusEnum["overtime"]
                : r.currentTurn - r.maxTurns === 0n
                  ? gameStatusEnum["lastTurn"]
                  : r.startedAt > 0n
                    ? gameStatusEnum["started"]
                    : r.registrationOpenAt > 0n
                      ? gameStatusEnum["open"]
                      : r.createdBy !== zeroAddress
                        ? gameStatusEnum["created"]
                        : gameStatusEnum["notFound"];
            return { ...r, gamePhase };
          });
      })
    );

    return {
      items: gameStates,
      nextPage,
      hasMore,
    };
  };

  getEIP712Domain = async () => {
    /**
     * Reads the EIP712 domain data from the contract
     * @returns {Promise<object>} The domain data including separator, chainId, etc.
     * @throws {Error} If the contract call fails
     */
    const domain = await this.publicClient.readContract({
      address: this.instanceAddress,
      abi: instanceAbi,
      functionName: "inspectEIP712Hashes",
    });
    return {
      domainSeparator: domain[0],
      chainId: domain[1],
      verifierContract: domain[2],
      hashedName: domain[3],
      hashedVersion: domain[4],
      typeHash: domain[5],
      name: domain[6],
      version: domain[7],
    };
  };

  pkdf = ({
    chainId,
    privateKey,
    gameId,
    turn,
    contractAddress,
    scope = "default",
  }: {
    chainId: number;
    privateKey: Hex;
    gameId: bigint;
    turn: bigint;
    contractAddress: Address;
    scope?: "default" | "turnSalt";
  }) => {
    const derivedPrivateKey = keccak256(
      encodePacked(
        ["bytes32", "uint256", "uint256", "address", "uint256", "bytes32"],
        [privateKey, gameId, turn, contractAddress, BigInt(chainId), keccak256(encodePacked(["string"], [scope]))]
      )
    );
    return derivedPrivateKey;
  };

  sharedSigner = ({
    publicKey,
    privateKey,
    gameId,
    turn,
    contractAddress,
    chainId,
  }: {
    publicKey: Hex;
    privateKey: Hex;
    gameId: bigint;
    turn: bigint;
    contractAddress: Address;
    chainId: number;
  }) => {
    // Remove '0x' prefix if present
    const privKeyHex = privateKey.startsWith("0x") ? privateKey.slice(2) : privateKey;
    const pubKeyHex = publicKey.startsWith("0x") ? publicKey.slice(2) : publicKey;

    const sharedSecret = getSharedSecret(privKeyHex, pubKeyHex, true);
    const sharedKey = keccak256(sharedSecret);

    const derivedPrivateKey = this.pkdf({
      privateKey: sharedKey,
      gameId,
      turn,
      contractAddress,
      chainId,
    });
    return derivedPrivateKey;
  };

  getPlayerPubKey = async ({
    instanceAddress,
    gameId,
    player,
  }: {
    instanceAddress: Address;
    gameId: bigint;
    player: Address;
  }): Promise<Hex> => {
    const playerJoinedEvents = await this.envioClient.getPlayerJoinedEvents({
      gameId,
      participant: player,
      contractAddress: instanceAddress,
    });
    const latestEvent = playerJoinedEvents
      .sort((a, b) => Number(a.blockNumber) - Number(b.blockNumber))
      .sort((a, b) => a.transactionIndex - b.transactionIndex)
      .sort((a, b) => a.logIndex - b.logIndex)[0];
    if (!latestEvent.voterPubKey) throw new Error("No voterPubKey found in event data, that is unexpected");

    if (!player) throw new Error("No player found in event data, that is unexpected");

    return latestEvent.voterPubKey as Hex;
  };

  // Type guard for FellowshipMetadata
  isGameMetadata(data: unknown, fellowshipMetadata: FellowshipMetadata): data is GameMetadata<FellowshipMetadata> {
    if (!data || typeof data !== "object") return false;
    const metadata = data as Record<string, unknown>;

    // Check required fields
    if (typeof metadata.name !== "string") return false;
    if (typeof metadata.description !== "string") return false;
    if (metadata.image !== undefined && typeof metadata.image !== "string") return false;

    // Check optional fields if present
    if (metadata.banner_image !== undefined && typeof metadata.banner_image !== "string") return false;
    if (metadata.featured_image !== undefined && typeof metadata.featured_image !== "string") return false;
    if (metadata.external_link !== undefined && typeof metadata.external_link !== "string") return false;

    // Check tags if present
    if (metadata.tags !== undefined) {
      if (!Array.isArray(metadata.tags)) return false;
      if (!metadata.tags.every((tag) => typeof tag === "string")) return false;
    }

    // Check submissions
    if (!Array.isArray(metadata.submissions)) return false;

    return metadata.submissions.every((submission) => {
      if (!submission || typeof submission !== "object") return false;
      const r = submission as Record<string, unknown>;

      // Check submission fields
      const submissionType = r.type as string;
      const storageType = r.store_at as string | undefined;

      if (!Object.values(SUBMISSION_TYPES).includes(submissionType as SUBMISSION_TYPES)) return false;
      if (typeof r.rules !== "object" || r.rules === null) return false;
      if (storageType !== undefined && !Object.values(CONTENT_STORAGE).includes(storageType as CONTENT_STORAGE))
        return false;

      // Check if submission is included in fellowshipMetadata.submissions
      if (!fellowshipMetadata.submissions.some((s) => JSON.stringify(s) === JSON.stringify(submission))) return false;

      return true;
    });
  }

  private getBlockTimestamp = async (blockNumber: bigint): Promise<bigint> => {
    const block = await this.publicClient.getBlock({ blockNumber });
    return BigInt(block.timestamp);
  };

  private getMAOInstanceContracts = async (): Promise<MAOInstanceContracts> => {
    if (!this.instanceContracts) {
      const distributor = new MAODistributorClient(this.chainId, {
        publicClient: this.publicClient,
        envioClient: this.envioClient,
      });
      const instanceId = await distributor.getInstanceFromAddress(this.instanceAddress);
      this.instanceContracts = await distributor.getMAOInstance({ instanceId: instanceId  });
    }
    return this.instanceContracts;
  };

  private getFellowshipMetadata = async (ipfsGateway: string): Promise<FellowshipMetadata> => {
    const rankTokenClient = new RankTokenClient({
      address: (await this.getMAOInstanceContracts()).rankToken.address,
      chainId: this.chainId,
      publicClient: this.publicClient,
    });

    return await rankTokenClient.getMetadata(ipfsGateway);
  };

  getGameMetadata = async (
    ipfsGateway: string,
    gameId: bigint
    //fellowshipMetadata?: FellowshipMetadata
  ): Promise<GameMetadata<FellowshipMetadata>> => {
    try {
      const { metadata } = await this.getGameStateDetails(gameId);
      // Handle different URI formats
      const processedUri = metadata.startsWith("ipfs://")
        ? metadata.replace("ipfs://", `${ipfsGateway}`)
        : metadata.startsWith("ar://")
          ? `https://arweave.net/${metadata.slice(5)}`
          : metadata;
      console.log("fetching from", processedUri);
      const response = await fetch(processedUri);

      if (!response.ok) {
        throw new Error(`HTTP error! status: ${response.status}`);
      }

      const rawData: unknown = await response.json();

      if (typeof rawData !== "object" || rawData === null) {
        throw new Error("Invalid response: expected JSON object");
      }

      //TODO: uncomment when fellowship metadata update interface is implemented and validation is added
      // if (!this.isGameMetadata(rawData, await this.getFellowshipMetadata(ipfsGateway))) {
      //   throw new Error("Invalid metadata format");
      // }

      return rawData as GameMetadata<FellowshipMetadata>;
    } catch (error) {
      console.error("Error fetching metadata:", error);
      throw error;
    }
  };
}

/**
 * Contract type for Rankify instance
 */
export type RankifyContract = GetContractReturnType<typeof instanceAbi, PublicClient>;<|MERGE_RESOLUTION|>--- conflicted
+++ resolved
@@ -85,21 +85,8 @@
       this.envioClient.getTurnEndedEvents({ gameId, turn: turnId + 1n, contractAddress: this.instanceAddress }),
     ]);
 
-<<<<<<< HEAD
-    if (logsWithProposals.length !== 1 || logsWithVotesAndPermutation.length !== 1) {
-      console.error(
-        "getHistoricTurn",
-        gameId,
-        turnId,
-        "failed! length: ",
-        logsWithProposals.length,
-        logsWithVotesAndPermutation.length
-      );
-      throw new ApiError("Data not found", { status: 404 });
-=======
     if (logsWithProposals.length === 0 || logsWithVotesAndPermutation.length === 0) {
       return [];
->>>>>>> 43bacac4
     }
 
     const gameState = await this.getGameState(gameId);
