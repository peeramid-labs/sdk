--- conflicted
+++ resolved
@@ -390,23 +390,9 @@
    * @param gameId - The ID of the game.
    * @returns A Promise that resolves to the list of proposal scores.
    */
-<<<<<<< HEAD
   getProposalScoresList = async (gameId: bigint) => {
-=======
-  getProposalScoresList = async (gameId: bigint, turn: bigint) => {
-    if (!gameId) throw new Error("gameId not set");
-    try {
-      const logs = await this.publicClient.getContractEvents({
-        address: this.instanceAddress,
-        abi: instanceAbi,
-        eventName: "ProposalScore",
-        fromBlock: await this.getCreationBlock(),
-        args: { gameId, turn },
-      });
->>>>>>> 7d210143
-
-      return this.envioClient.getProposalScoreEvents({
-        gameId,
+    return this.envioClient.getProposalScoreEvents({
+      gameId,
       contractAddress: this.instanceAddress,
     });
   };
