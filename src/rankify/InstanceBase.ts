--- conflicted
+++ resolved
@@ -108,11 +108,8 @@
     const votesPermuted = { ...logsWithVotesAndPermutation[0] }.args?.votes || [];
     const votesOrdered = votesPermuted.map(vote => reversePermutation({ array: vote, permutation }));
     const maxVotes = BigInt(Math.floor(Math.sqrt(Number(gameState.voteCredits))));
-<<<<<<< HEAD
-=======
     const blockNumber = logsWithProposals[0].blockNumber;
     const blockTimestamp = await this.getBlockTimestamp(blockNumber);
->>>>>>> f0aec9a9
 
     const returnObject = proposalsOrdered.map((proposal, proposersIndex) => {
       const proposer = players[proposersIndex];
@@ -129,18 +126,6 @@
         }
         return { score: isIdleVoter ? maxVotes : playersVote[proposersIndex], player: players[votersIndex] };
       }).filter(score => score.score > 0n);
-<<<<<<< HEAD
-      return {
-        player: proposer,
-        proposal,
-        score: scoreList.reduce((acc, score) => acc + score.score, 0n),
-        scoreList,
-        blockTimestamp: BigInt((logsWithProposals[0] as unknown as { blockTimestamp: Hex }).blockTimestamp),
-      };
-    });
-
-=======
-
       return {
         player: proposer,
         proposal,
@@ -150,7 +135,6 @@
       };
     });
 
->>>>>>> f0aec9a9
     return returnObject;
   };
 
