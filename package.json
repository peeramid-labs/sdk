{
  "name": "@peeramid-labs/sdk",
  "description": "Peeramid Labs JavaScript SDK and CLI tools for building your community",
  "version": "3.15.0",
  "private": "true",
  "type": "commonjs",
  "main": "./src/index.ts",
  "module": "./src/index.ts",
  "publishConfig": {
    "access": "public"
  },
  "homepage": "https://github.com/peeramid-labs/sdk/main/README.md",
  "repository": {
    "type": "git",
    "url": "https://github.com/peeramid-labs/sdk.git",
    "directory": "."
  },
  "exports": {
    ".": {
      "require": "./src/index.ts",
      "default": "./src/index.ts"
    }
  },
  "bin": {
    "peeramid": "./dist/cli/index.js"
  },
  "scripts": {
    "cli": "tsx src/cli/index.ts",
    "lint:fix": "prettier --write 'src/**/*.{ts,js}' && eslint --fix .",
    "lint": "eslint .",
    "generate-chain-mapping": "node ./scripts/generateChainMapping.mjs",
    "prebuild": "node scripts/copyFromContracts.cjs && jq '.type = \"commonjs\"' package.json > temp.json && mv temp.json package.json",
    "build-esm": "tsc --project tsconfig.esm.json",
    "build-all": "pnpm generate-chain-mapping && pnpm run build-commonjs && pnpm run build-esm && pnpm run build-cli && pnpm run docs",
    "build-cli": "tsc --project tsconfig.cli.json",
    "build-commonjs": "tsc --project tsconfig.commonjs.json",
    "build": "pnpm build-all && node ./scripts/copyPackageFile.cjs prod",
    "postbuild": "cp README.md dist && cp -r .changeset ./dist/.changeset && cp -r docs dist/docs && cp -r zk_artifacts dist/zk_artifacts && prettier --write \"dist/**/*.{ts,js,json,md}\" && cd ./dist && pnpm install",
    "dist": "changeset && changeset version && pnpm build && cp -r .changeset ./dist && cd dist && pnpm changeset publish",
    "version": "changeset version",
    "release": "pnpm build && cd ./dist && changeset publish",
    "test": "export IS_UNIT_TEST='true'&& jest",
    "test:ci": "pnpm generate-chain-mapping && node scripts/copyFromContracts.cjs && export IS_UNIT_TEST='true'&&  pnpm jest",
    "test:watch": "export IS_UNIT_TEST='true' && jest --watch",
    "lint:ci": "pnpm generate-chain-mapping && node scripts/copyFromContracts.cjs && pnpm lint --max-warnings 0",
    "docs": "typedoc",
    "docs:watch": "typedoc --watch"
  },
  "dependencies": {
    "@noble/secp256k1": "^2.2.3",
    "@peeramid-labs/eds": "^2.3.2",
    "@peeramid-labs/multipass": "^0.3.3",
    "@solarity/zkit": "=0.3.2",
    "chalk": "^4.1.2",
    "circomlibjs": "^0.1.7",
    "commander": "^13.0.0",
    "crypto-js": "^4.2.0",
    "graphql": "^16.10.0",
    "graphql-request": "^7.1.2",
    "inquirer": "^12.3.0",
    "lodash": "^4.17.21",
    "ora": "^5.4.1",
<<<<<<< HEAD
    "rankify-contracts": "0.16.0-pr-232.0"
=======
    "rankify-contracts": "0.16.0-pr-221.0"
>>>>>>> 68cb18d3
  },
  "peerDependencies": {
    "viem": "^2.22.8"
  },
  "devDependencies": {
    "@changesets/changelog-github": "^0.4.8",
    "@changesets/cli": "^2.26.2",
    "@eslint/js": "^8.56.0",
    "@jest/globals": "^29.7.0",
    "@swc/core": "^1.10.16",
    "@swc/jest": "^0.2.37",
    "@types/circomlibjs": "^0.1.6",
    "@types/crypto-js": "^4.1.3",
    "@types/jest": "^29.5.11",
    "@types/node": "^20.10.5",
    "@typescript-eslint/eslint-plugin": "^8.18.0",
    "@typescript-eslint/parser": "^8.18.0",
    "eslint": "^8.56.0",
    "eslint-config-prettier": "^9.1.0",
    "eslint-plugin-jest": "^28.10.0",
    "globals": "^15.14.0",
    "jest": "^29.7.0",
    "jest-ts-webcompat-resolver": "^1.0.0",
    "prettier": "^3.3.3",
    "ts-node": "^10.9.2",
    "tsx": "^4.19.2",
    "typedoc": "^0.25.7",
    "typedoc-plugin-markdown": "^3.17.1",
    "typedoc-theme-hierarchy": "^5.0.4",
    "typescript": "^5.7.2"
  }
}<|MERGE_RESOLUTION|>--- conflicted
+++ resolved
@@ -60,11 +60,7 @@
     "inquirer": "^12.3.0",
     "lodash": "^4.17.21",
     "ora": "^5.4.1",
-<<<<<<< HEAD
     "rankify-contracts": "0.16.0-pr-232.0"
-=======
-    "rankify-contracts": "0.16.0-pr-221.0"
->>>>>>> 68cb18d3
   },
   "peerDependencies": {
     "viem": "^2.22.8"
