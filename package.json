{
  "name": "rankify-js",
  "description": "rankify.it client library",
  "version": "0.7.2",
  "private": "true",
<<<<<<< HEAD
=======
  "type": "commonjs",
>>>>>>> 30ab10f6
  "main": "./src/index.ts",
  "module": "./src/index.ts",
  "publishConfig": {
    "access": "public"
  },
  "homepage": "https://github.com/rankify/sdk/main/README.md",
  "repository": {
    "type": "git",
    "url": "https://github.com/rankify/sdk.git",
    "directory": "."
  },
  "exports": {
    ".": {
      "require": "./src/index.ts",
      "default": "./src/index.ts"
    }
  },
  "scripts": {
    "build-esm": "tsc --project tsconfig.esm.json",
    "build-all": "yarn run build-commonjs && yarn run build-esm",
    "build-commonjs": "tsc --project tsconfig.commonjs.json",
    "build-dev": "yarn build-all && node ./copyPackageFile.js dev",
    "build": "yarn build-all && node ./copyPackageFile.js prod",
    "postbuild": "cp README.md dist && cp -r .changeset ./dist/.changeset && prettier --write \"dist/**/*.{ts,js,json}\" &&  cd ./dist && pnpm install",
    "dist": "changeset && changeset version && pnpm build && cp -r .changeset ./dist && cd dist && pnpm changeset publish",
    "version": "changeset version",
    "release": "pnpm build && cd ./dist && changeset publish"
  },
  "dependencies": {
    "@ethersproject/abi": "^5.7.0",
    "@nomiclabs/hardhat-ethers": "^2.2.3",
    "@peersky/eth-auth": "^2.0.0",
    "crypto-js": "^4.1.1",
    "ethers": "^5.0.0",
    "lodash": "^4.17.21",
    "rankify-contracts": "^0.9.3",
    "typescript": "^5.0.4"
  },
  "devDependencies": {
    "@changesets/changelog-github": "^0.4.8",
    "@changesets/cli": "^2.26.2",
    "@next/eslint-plugin-next": "^13.2.1",
    "@peersky/eth-auth": "^2.0.0",
    "@types/crypto-js": "^4.1.3",
    "@typescript-eslint/eslint-plugin": "^6.6.0",
    "@typescript-eslint/parser": "^6.6.0",
    "eslint": "^8.34.0",
    "eslint-config-next": "^13.2.1",
    "eslint-config-prettier": "^8.6.0",
    "eslint-plugin-prettier": "^4.2.1",
    "eslint-plugin-react": "^7.21.5",
    "eslint-plugin-react-hooks": "^4.6.0",
    "eslint-plugin-unused-imports": "^3.0.0",
    "prettier": "^2.8.4",
    "typescript": "^5.0.4"
  }
}<|MERGE_RESOLUTION|>--- conflicted
+++ resolved
@@ -3,10 +3,7 @@
   "description": "rankify.it client library",
   "version": "0.7.2",
   "private": "true",
-<<<<<<< HEAD
-=======
   "type": "commonjs",
->>>>>>> 30ab10f6
   "main": "./src/index.ts",
   "module": "./src/index.ts",
   "publishConfig": {
