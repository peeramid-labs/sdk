--- conflicted
+++ resolved
@@ -1,12 +1,8 @@
 {
   "name": "@peeramid-labs/sdk",
   "description": "Peeramid Labs JavaScript SDK and CLI tools for building your community",
-<<<<<<< HEAD
-  "version": "3.5.0",
-=======
   "version": "3.7.3",
   "private": "true",
->>>>>>> f54285eb
   "type": "module",
   "main": "./dist/index.js",
   "module": "./dist/index.js",
@@ -96,10 +92,6 @@
     "typedoc-plugin-markdown": "^3.17.1",
     "typedoc-theme-hierarchy": "^4.1.2",
     "typescript": "^5.7.2"
-<<<<<<< HEAD
   },
   "types": "./dist/index.d.ts"
-=======
-  }
->>>>>>> f54285eb
 }